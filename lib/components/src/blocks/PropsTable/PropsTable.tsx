import React from 'react';
import { styled } from '@storybook/theming';
import { opacify, transparentize } from 'polished';
import { PropRow } from './PropRow';
import { PropDef } from './PropDef';
import { EmptyBlock } from '../EmptyBlock';

export const Table = styled.table(({ theme }) => ({
  '&&': {
    // Resets for cascading/system styles
    borderCollapse: 'collapse',
    borderSpacing: 0,

    tr: {
      border: 'none',
      background: 'none',
    },

    'td, th': {
      padding: 0,
      border: 'none',
    },
    // End Resets

    fontSize: theme.typography.size.s2,
    lineHeight: '20px',
    textAlign: 'left',
    width: '100%',

    // Margin collapse
<<<<<<< HEAD
    marginTop: '1.5rem',
    marginBottom: '2.5rem',
=======
    marginTop: '25px',
    marginBottom: '40px',
>>>>>>> b41e69d9

    'th:first-of-type, td:first-of-type': {
      paddingLeft: 20,
    },

    'th:last-of-type, td:last-of-type': {
      paddingRight: '20px',
      width: '20%',
    },

    th: {
      color:
        theme.base === 'light'
          ? transparentize(0.4, theme.color.defaultText)
          : transparentize(0.6, theme.color.defaultText),
      paddingTop: 10,
      paddingBottom: 10,

      '&:not(:first-of-type)': {
        paddingLeft: 15,
        paddingRight: 15,
      },
    },

    td: {
      paddingTop: '16px',
      paddingBottom: '16px',

      '&:not(:first-of-type)': {
        paddingLeft: 15,
        paddingRight: 15,
      },

      '&:last-of-type': {
        paddingRight: '20px',
      },
    },

    // Table "block" styling
    // Emphasize tbody's background and set borderRadius
    // Calling out because styling tables is finicky

    // Makes border alignment consistent w/other DocBlocks
    marginLeft: 1,
    marginRight: 1,

    'tr:first-child td:first-child': {
      borderTopLeftRadius: theme.appBorderRadius,
    },

    'tr:first-child td:last-child': {
      borderTopRightRadius: theme.appBorderRadius,
    },
    'tr:last-child td:first-child': {
      borderBottomLeftRadius: theme.appBorderRadius,
    },

    'tr:last-child td:last-child': {
      borderBottomRightRadius: theme.appBorderRadius,
    },

    tbody: {
      // slightly different than the other DocBlock shadows to account for table styling gymnastics
      boxShadow:
        theme.base === 'light'
          ? `rgba(0, 0, 0, 0.10) 0 1px 3px 1px,
          ${transparentize(0.035, theme.appBorderColor)} 0 0 0 1px`
          : `rgba(0, 0, 0, 0.20) 0 2px 5px 1px,
<<<<<<< HEAD
          ${transparentize(0.035, theme.appBorderColor)} 0 0 0 1px`,
=======
          ${opacify(0.05, theme.appBorderColor)} 0 0 0 1px`,
>>>>>>> b41e69d9
      borderRadius: theme.appBorderRadius,

      tr: {
        background: 'transparent',
        '&:not(:first-child)': {
          borderTop: `1px solid ${theme.appBorderColor}`,
        },
      },

      td: {
        background: theme.background.content,
      },
    },
    // End finicky table styling
  },
}));

export enum PropsTableError {
  NO_COMPONENT = 'No component found',
  PROPS_UNSUPPORTED = 'The props unsupported. Check to see if your framework is supported.',
}

export interface PropsTableProps {
  rows?: PropDef[];
  error?: PropsTableError;
  // FIXME: table options
}

const PropsTable: React.FunctionComponent<PropsTableProps> = ({ rows, error = null }) => {
  if (error) {
    return <EmptyBlock>{error}</EmptyBlock>;
  }
  if (rows.length === 0) {
    return <EmptyBlock>No props found for this component</EmptyBlock>;
  }
  return (
    <Table>
      <thead>
        <tr>
          <th>Name</th>
          <th>Description</th>
          <th>Default</th>
        </tr>
      </thead>
      <tbody>
        {rows.map(row => (
          <PropRow key={row.name} row={row} />
        ))}
      </tbody>
    </Table>
  );
};

export { PropsTable, PropDef };<|MERGE_RESOLUTION|>--- conflicted
+++ resolved
@@ -28,13 +28,8 @@
     width: '100%',
 
     // Margin collapse
-<<<<<<< HEAD
-    marginTop: '1.5rem',
-    marginBottom: '2.5rem',
-=======
     marginTop: '25px',
     marginBottom: '40px',
->>>>>>> b41e69d9
 
     'th:first-of-type, td:first-of-type': {
       paddingLeft: 20,
@@ -103,11 +98,7 @@
           ? `rgba(0, 0, 0, 0.10) 0 1px 3px 1px,
           ${transparentize(0.035, theme.appBorderColor)} 0 0 0 1px`
           : `rgba(0, 0, 0, 0.20) 0 2px 5px 1px,
-<<<<<<< HEAD
-          ${transparentize(0.035, theme.appBorderColor)} 0 0 0 1px`,
-=======
           ${opacify(0.05, theme.appBorderColor)} 0 0 0 1px`,
->>>>>>> b41e69d9
       borderRadius: theme.appBorderRadius,
 
       tr: {
