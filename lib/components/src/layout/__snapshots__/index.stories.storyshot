--- conflicted
+++ resolved
@@ -3,7 +3,7 @@
 exports[`Storyshots Components|Layout addon panel in right 1`] = `
 <div>
   <div
-    class="css-16z7x6f e7rfqu0"
+    class="css-16z7x6f"
   >
     <div
       class="SplitPane  vertical "
@@ -14,14 +14,10 @@
         style="flex:none;position:relative;outline:none;width:250px"
       >
         <div
-<<<<<<< HEAD
-          class="css-1kbxkw2 e97yylu0"
-=======
           class="css-7r9jvr"
->>>>>>> 4121d263
-        >
-          <div
-            class="css-9in0fq e97yylu1"
+        >
+          <div
+            class="css-9in0fq"
           >
             <div
               style="position:absolute;height:100%;width:100%;color:white;background:#4abdac"
@@ -29,18 +25,6 @@
               Stories
             </div>
           </div>
-<<<<<<< HEAD
-          <div
-            class="css-owlojx eknc4lc0"
-            direction="vertical"
-          >
-            <div
-              class="css-19oxd4p eknc4lc1"
-              direction="vertical"
-            />
-          </div>
-=======
->>>>>>> 4121d263
         </div>
       </div>
       <span
@@ -59,13 +43,13 @@
             style="flex:1;position:relative;outline:none"
           >
             <div
-              class="css-1e1vreg e97yylu3"
-            >
-              <div
-                class="css-1nsb3py e97yylu5"
+              class="css-1e1vreg"
+            >
+              <div
+                class="css-1nsb3py"
               />
               <div
-                class="css-1xkk3c8 e97yylu4"
+                class="css-1xkk3c8"
               >
                 <div
                   style="position:absolute;height:100%;width:100%;color:white;background:#f7b733"
@@ -83,21 +67,9 @@
             style="flex:none;position:relative;outline:none;width:400px"
           >
             <div
-              class="css-1929wko e97yylu2"
-            >
-              <div
-<<<<<<< HEAD
-                class="css-nq4yle eknc4lc0"
-                direction="vertical"
-              >
-                <div
-                  class="css-19oxd4p eknc4lc1"
-                  direction="vertical"
-                />
-              </div>
-              <div
-=======
->>>>>>> 4121d263
+              class="css-1929wko"
+            >
+              <div
                 style="position:absolute;height:100%;width:100%;color:white;background:#fc4a1a"
               >
                 Addon
@@ -116,7 +88,7 @@
 exports[`Storyshots Components|Layout default 1`] = `
 <div>
   <div
-    class="css-16z7x6f e7rfqu0"
+    class="css-16z7x6f"
   >
     <div
       class="SplitPane  vertical "
@@ -127,14 +99,10 @@
         style="flex:none;position:relative;outline:none;width:250px"
       >
         <div
-<<<<<<< HEAD
-          class="css-1kbxkw2 e97yylu0"
-=======
           class="css-7r9jvr"
->>>>>>> 4121d263
-        >
-          <div
-            class="css-9in0fq e97yylu1"
+        >
+          <div
+            class="css-9in0fq"
           >
             <div
               style="position:absolute;height:100%;width:100%;color:white;background:#4abdac"
@@ -142,18 +110,6 @@
               Stories
             </div>
           </div>
-<<<<<<< HEAD
-          <div
-            class="css-owlojx eknc4lc0"
-            direction="vertical"
-          >
-            <div
-              class="css-19oxd4p eknc4lc1"
-              direction="vertical"
-            />
-          </div>
-=======
->>>>>>> 4121d263
         </div>
       </div>
       <span
@@ -172,13 +128,13 @@
             style="flex:1;position:relative;outline:none"
           >
             <div
-              class="css-xlbk67 e97yylu3"
-            >
-              <div
-                class="css-1nsb3py e97yylu5"
+              class="css-xlbk67"
+            >
+              <div
+                class="css-1nsb3py"
               />
               <div
-                class="css-1xkk3c8 e97yylu4"
+                class="css-1xkk3c8"
               >
                 <div
                   style="position:absolute;height:100%;width:100%;color:white;background:#f7b733"
@@ -196,21 +152,9 @@
             style="flex:none;position:relative;outline:none;height:200px;display:flex"
           >
             <div
-              class="css-hys0kv e97yylu2"
-            >
-              <div
-<<<<<<< HEAD
-                class="css-1fpokv0 eknc4lc0"
-                direction="horizontal"
-              >
-                <div
-                  class="css-1nvj8jd eknc4lc1"
-                  direction="horizontal"
-                />
-              </div>
-              <div
-=======
->>>>>>> 4121d263
+              class="css-hys0kv"
+            >
+              <div
                 style="position:absolute;height:100%;width:100%;color:white;background:#fc4a1a"
               >
                 Addon
@@ -229,7 +173,7 @@
 exports[`Storyshots Components|Layout full screen 1`] = `
 <div>
   <div
-    class="css-16z7x6f e7rfqu0"
+    class="css-16z7x6f"
   >
     <div
       class="SplitPane  vertical disabled"
@@ -240,14 +184,10 @@
         style="flex:none;position:relative;outline:none;width:1px"
       >
         <div
-<<<<<<< HEAD
-          class="css-1aqo4nl e97yylu0"
-=======
           class="css-1yb218t"
->>>>>>> 4121d263
-        >
-          <div
-            class="css-9in0fq e97yylu1"
+        >
+          <div
+            class="css-9in0fq"
           >
             <div
               style="position:absolute;height:100%;width:100%;color:white;background:#4abdac"
@@ -255,18 +195,6 @@
               Stories
             </div>
           </div>
-<<<<<<< HEAD
-          <div
-            class="css-owlojx eknc4lc0"
-            direction="vertical"
-          >
-            <div
-              class="css-19oxd4p eknc4lc1"
-              direction="vertical"
-            />
-          </div>
-=======
->>>>>>> 4121d263
         </div>
       </div>
       <span
@@ -285,13 +213,13 @@
             style="flex:1;position:relative;outline:none"
           >
             <div
-              class="css-xlbk67 e97yylu3"
-            >
-              <div
-                class="css-1nsb3py e97yylu5"
+              class="css-xlbk67"
+            >
+              <div
+                class="css-1nsb3py"
               />
               <div
-                class="css-15swx87 e97yylu4"
+                class="css-15swx87"
               >
                 <div
                   style="position:absolute;height:100%;width:100%;color:white;background:#f7b733"
@@ -309,21 +237,9 @@
             style="flex:none;position:relative;outline:none;height:1px;display:flex"
           >
             <div
-              class="css-1yfjvq7 e97yylu2"
-            >
-              <div
-<<<<<<< HEAD
-                class="css-1fpokv0 eknc4lc0"
-                direction="horizontal"
-              >
-                <div
-                  class="css-1nvj8jd eknc4lc1"
-                  direction="horizontal"
-                />
-              </div>
-              <div
-=======
->>>>>>> 4121d263
+              class="css-1yfjvq7"
+            >
+              <div
                 style="position:absolute;height:100%;width:100%;color:white;background:#fc4a1a"
               >
                 Addon
@@ -342,31 +258,31 @@
 exports[`Storyshots Components|Layout mobile 1`] = `
 <div>
   <div
-    class="css-1nhql0h e7rfqu0"
+    class="css-1nhql0h"
   >
     <div>
       <div
-        class="css-1kes5pl e16i77hj1"
-      >
-        <div
-          class="css-1whcqvw e1lzzkxx1"
+        class="css-1kes5pl"
+      >
+        <div
+          class="css-1whcqvw"
         >
           <button
-            class="css-xcko46 e1lzzkxx2"
+            class="css-xcko46"
             role="tab"
             type="button"
           >
             Navigator
           </button>
           <button
-            class="css-1hf831j e1lzzkxx2"
+            class="css-1hf831j"
             role="tab"
             type="button"
           >
             Preview
           </button>
           <button
-            class="css-xcko46 e1lzzkxx2"
+            class="css-xcko46"
             role="tab"
             type="button"
           >
@@ -375,10 +291,10 @@
         </div>
       </div>
       <div
-        class="css-1hyfx7x e16i77hj0"
-      >
-        <div
-          class="css-9in0fq e7rfqu1"
+        class="css-1hyfx7x"
+      >
+        <div
+          class="css-9in0fq"
         >
           <div
             style="position:absolute;height:100%;width:100%;color:white;background:#4abdac"
@@ -388,11 +304,11 @@
         </div>
       </div>
       <div
-        class="css-1p46ag7 e16i77hj0"
+        class="css-1p46ag7"
         selected=""
       >
         <div
-          class="css-9in0fq e7rfqu1"
+          class="css-9in0fq"
         >
           <div
             style="position:absolute;height:100%;width:100%;color:white;background:#f7b733"
@@ -402,7 +318,7 @@
         </div>
       </div>
       <div
-        class="css-1hyfx7x e16i77hj0"
+        class="css-1hyfx7x"
       >
         <div
           style="position:absolute;height:100%;width:100%;color:white;background:#fc4a1a"
@@ -420,7 +336,7 @@
 exports[`Storyshots Components|Layout no addon panel 1`] = `
 <div>
   <div
-    class="css-16z7x6f e7rfqu0"
+    class="css-16z7x6f"
   >
     <div
       class="SplitPane  vertical "
@@ -431,14 +347,10 @@
         style="flex:none;position:relative;outline:none;width:250px"
       >
         <div
-<<<<<<< HEAD
-          class="css-1kbxkw2 e97yylu0"
-=======
           class="css-7r9jvr"
->>>>>>> 4121d263
-        >
-          <div
-            class="css-9in0fq e97yylu1"
+        >
+          <div
+            class="css-9in0fq"
           >
             <div
               style="position:absolute;height:100%;width:100%;color:white;background:#4abdac"
@@ -446,18 +358,6 @@
               Stories
             </div>
           </div>
-<<<<<<< HEAD
-          <div
-            class="css-owlojx eknc4lc0"
-            direction="vertical"
-          >
-            <div
-              class="css-19oxd4p eknc4lc1"
-              direction="vertical"
-            />
-          </div>
-=======
->>>>>>> 4121d263
         </div>
       </div>
       <span
@@ -476,13 +376,13 @@
             style="flex:1;position:relative;outline:none"
           >
             <div
-              class="css-xlbk67 e97yylu3"
-            >
-              <div
-                class="css-1nsb3py e97yylu5"
+              class="css-xlbk67"
+            >
+              <div
+                class="css-1nsb3py"
               />
               <div
-                class="css-1xkk3c8 e97yylu4"
+                class="css-1xkk3c8"
               >
                 <div
                   style="position:absolute;height:100%;width:100%;color:white;background:#f7b733"
@@ -500,21 +400,9 @@
             style="flex:none;position:relative;outline:none;height:1px;display:flex"
           >
             <div
-              class="css-1yfjvq7 e97yylu2"
-            >
-              <div
-<<<<<<< HEAD
-                class="css-1fpokv0 eknc4lc0"
-                direction="horizontal"
-              >
-                <div
-                  class="css-1nvj8jd eknc4lc1"
-                  direction="horizontal"
-                />
-              </div>
-              <div
-=======
->>>>>>> 4121d263
+              class="css-1yfjvq7"
+            >
+              <div
                 style="position:absolute;height:100%;width:100%;color:white;background:#fc4a1a"
               >
                 Addon
@@ -533,7 +421,7 @@
 exports[`Storyshots Components|Layout no stories panel 1`] = `
 <div>
   <div
-    class="css-16z7x6f e7rfqu0"
+    class="css-16z7x6f"
   >
     <div
       class="SplitPane  vertical disabled"
@@ -544,14 +432,10 @@
         style="flex:none;position:relative;outline:none;width:1px"
       >
         <div
-<<<<<<< HEAD
-          class="css-1aqo4nl e97yylu0"
-=======
           class="css-1yb218t"
->>>>>>> 4121d263
-        >
-          <div
-            class="css-9in0fq e97yylu1"
+        >
+          <div
+            class="css-9in0fq"
           >
             <div
               style="position:absolute;height:100%;width:100%;color:white;background:#4abdac"
@@ -559,18 +443,6 @@
               Stories
             </div>
           </div>
-<<<<<<< HEAD
-          <div
-            class="css-owlojx eknc4lc0"
-            direction="vertical"
-          >
-            <div
-              class="css-19oxd4p eknc4lc1"
-              direction="vertical"
-            />
-          </div>
-=======
->>>>>>> 4121d263
         </div>
       </div>
       <span
@@ -589,13 +461,13 @@
             style="flex:1;position:relative;outline:none"
           >
             <div
-              class="css-xlbk67 e97yylu3"
-            >
-              <div
-                class="css-1nsb3py e97yylu5"
+              class="css-xlbk67"
+            >
+              <div
+                class="css-1nsb3py"
               />
               <div
-                class="css-1xkk3c8 e97yylu4"
+                class="css-1xkk3c8"
               >
                 <div
                   style="position:absolute;height:100%;width:100%;color:white;background:#f7b733"
@@ -613,21 +485,9 @@
             style="flex:none;position:relative;outline:none;height:200px;display:flex"
           >
             <div
-              class="css-hys0kv e97yylu2"
-            >
-              <div
-<<<<<<< HEAD
-                class="css-1fpokv0 eknc4lc0"
-                direction="horizontal"
-              >
-                <div
-                  class="css-1nvj8jd eknc4lc1"
-                  direction="horizontal"
-                />
-              </div>
-              <div
-=======
->>>>>>> 4121d263
+              class="css-hys0kv"
+            >
+              <div
                 style="position:absolute;height:100%;width:100%;color:white;background:#fc4a1a"
               >
                 Addon
