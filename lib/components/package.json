{
  "name": "@storybook/components",
  "version": "5.0.0",
  "description": "Core Storybook Components",
  "keywords": [
    "storybook"
  ],
  "homepage": "https://github.com/storybooks/storybook/tree/master/lib/components",
  "bugs": {
    "url": "https://github.com/storybooks/storybook/issues"
  },
  "repository": {
    "type": "git",
    "url": "https://github.com/storybooks/storybook.git",
    "directory": "lib/components"
  },
  "license": "MIT",
  "main": "dist/index.js",
  "jsnext:main": "src/index.js",
  "scripts": {
    "prepare": "node ../../scripts/prepare.js"
  },
  "dependencies": {
    "@storybook/addons": "5.0.0",
    "@storybook/client-logger": "5.0.0",
    "@storybook/core-events": "5.0.0",
    "@storybook/router": "5.0.0",
    "@storybook/theming": "5.0.0",
    "global": "^4.3.2",
    "js-beautify": "^1.8.9",
    "memoizerific": "^1.11.3",
<<<<<<< HEAD
    "polished": "^2.3.3",
    "prop-types": "^15.7.2",
    "react": "^16.8.2",
    "react-dom": "^16.8.1",
=======
    "polished": "^3.0.0",
    "prop-types": "^15.7.2",
    "react": "^16.8.3",
    "react-dom": "^16.8.3",
>>>>>>> 00149fbc
    "react-focus-lock": "^1.17.7",
    "react-helmet-async": "^0.2.0",
    "react-popper-tooltip": "^2.8.0",
    "react-syntax-highlighter": "^8.0.1",
    "react-textarea-autosize": "^7.1.0",
    "recompose": "^0.30.0",
    "simplebar-react": "^0.1.4"
  },
  "peerDependencies": {
    "react": "*",
    "react-dom": "*"
  },
  "publishConfig": {
    "access": "public"
  }
}<|MERGE_RESOLUTION|>--- conflicted
+++ resolved
@@ -29,17 +29,10 @@
     "global": "^4.3.2",
     "js-beautify": "^1.8.9",
     "memoizerific": "^1.11.3",
-<<<<<<< HEAD
-    "polished": "^2.3.3",
-    "prop-types": "^15.7.2",
-    "react": "^16.8.2",
-    "react-dom": "^16.8.1",
-=======
     "polished": "^3.0.0",
     "prop-types": "^15.7.2",
     "react": "^16.8.3",
     "react-dom": "^16.8.3",
->>>>>>> 00149fbc
     "react-focus-lock": "^1.17.7",
     "react-helmet-async": "^0.2.0",
     "react-popper-tooltip": "^2.8.0",
