--- conflicted
+++ resolved
@@ -26,8 +26,8 @@
     "@emotion/provider": "^0.11.2",
     "@emotion/styled": "^0.10.6",
     "@reach/router": "^1.1.1",
-    "@storybook/core-events": "4.1.0-alpha.9",
-    "@storybook/addons": "4.1.0-alpha.9",
+    "@storybook/core-events": "4.1.0-alpha.11",
+    "@storybook/addons": "4.1.0-alpha.11",
     "global": "^4.3.2",
     "immer": "^1.5.0",
     "js-beautify": "^1.8.6",
@@ -45,8 +45,6 @@
     "react-textarea-autosize": "^7.0.4",
     "reactjs-popup": "^1.2.0",
     "render-fragment": "^0.1.1"
-<<<<<<< HEAD
-=======
   },
   "devDependencies": {
     "@storybook/addon-actions": "4.1.0-alpha.11",
@@ -59,6 +57,5 @@
   },
   "publishConfig": {
     "access": "public"
->>>>>>> e42c6473
   }
 }