--- conflicted
+++ resolved
@@ -2,26 +2,8 @@
 import { chromeLight, chromeDark } from 'react-inspector';
 import { opacify } from 'polished';
 
-<<<<<<< HEAD
-interface Rest {
-  [key: string]: any;
-}
-
-interface ThemeVar {
-  base: 'light' | 'dark';
-
-  colorPrimary?: string;
-  colorSecondary?: string;
-
-  // UI
-  appBg?: string;
-  appContentBg?: string;
-  appBorderColor?: string;
-  appBorderRadius?: number;
-=======
 import lightThemeVars from './themes/light';
 import darkThemeVars from './themes/dark';
->>>>>>> c7f6f89c
 
 import { Theme, color, Color, background, typography, ThemeVars } from './base';
 import { easing, animation } from './animation';
