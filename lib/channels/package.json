{
  "name": "@storybook/channels",
<<<<<<< HEAD
  "version": "4.0.0-alpha.24",
=======
  "version": "4.0.0-alpha.25",
>>>>>>> 5971cee7
  "description": "",
  "keywords": [
    "storybook"
  ],
  "homepage": "https://github.com/storybooks/storybook/tree/master/lib/channels",
  "publishConfig": {
    "access": "public"
  },
  "bugs": {
    "url": "https://github.com/storybooks/storybook/issues"
  },
  "repository": {
    "type": "git",
    "url": "https://github.com/storybooks/storybook.git"
  },
  "license": "MIT",
  "main": "dist/index.js",
  "jsnext:main": "src/index.js",
  "scripts": {
    "prepare": "node ../../scripts/prepare.js"
  }
}<|MERGE_RESOLUTION|>--- conflicted
+++ resolved
@@ -1,10 +1,6 @@
 {
   "name": "@storybook/channels",
-<<<<<<< HEAD
-  "version": "4.0.0-alpha.24",
-=======
   "version": "4.0.0-alpha.25",
->>>>>>> 5971cee7
   "description": "",
   "keywords": [
     "storybook"
