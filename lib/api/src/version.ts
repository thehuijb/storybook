<<<<<<< HEAD
export const version = '5.2.0-rc.0';
=======
export const version = '5.3.0-alpha.0';
>>>>>>> a0851601
<|MERGE_RESOLUTION|>--- conflicted
+++ resolved
@@ -1,5 +1 @@
-<<<<<<< HEAD
-export const version = '5.2.0-rc.0';
-=======
-export const version = '5.3.0-alpha.0';
->>>>>>> a0851601
+export const version = '5.3.0-alpha.0';