<<<<<<< HEAD
export const version = '5.1.0-alpha.12';
=======
export const version = '5.1.0-alpha.14';
>>>>>>> 59c1708f
<|MERGE_RESOLUTION|>--- conflicted
+++ resolved
@@ -1,5 +1 @@
-<<<<<<< HEAD
-export const version = '5.1.0-alpha.12';
-=======
-export const version = '5.1.0-alpha.14';
->>>>>>> 59c1708f
+export const version = '5.1.0-alpha.14';