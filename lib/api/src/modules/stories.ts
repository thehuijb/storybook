// FIXME: we shouldn't import from dist but there are no types otherwise
import { toId, sanitize, parseKind } from '@storybook/router';

import { Module } from '../index';
import merge from '../lib/merge';

type Direction = -1 | 1;
type StoryId = string;
type ParameterName = string;

type ViewMode = 'story' | 'info' | 'settings' | undefined;

export interface SubState {
  storiesHash: StoriesHash;
  storyId: StoryId;
  viewMode: ViewMode;
  storiesConfigured: boolean;
}

export interface SubAPI {
  storyId: typeof toId;
  selectStory: (kindOrId: string, story?: string, obj?: any) => void;
  getCurrentStoryData: () => Story | Group;
  setStories: (stories: StoriesRaw) => void;
  jumpToComponent: (direction: Direction) => void;
  jumpToStory: (direction: Direction) => void;
  getData: (storyId: StoryId) => Story | Group;
  getParameters: (storyId: StoryId, parameterName?: ParameterName) => Story['parameters'] | any;
  getCurrentParameter<S>(parameterName?: ParameterName): S;
}

interface Group {
  id: StoryId;
  name: string;
  children: StoryId[];
  parent: StoryId;
  depth: number;
  isComponent: boolean;
  isRoot: boolean;
  isLeaf: boolean;
}

interface StoryInput {
  id: StoryId;
  name: string;
  kind: string;
  children: string[];
  parameters: {
    filename: string;
    options: {
      hierarchyRootSeparator: RegExp;
      hierarchySeparator: RegExp;
      [key: string]: any;
    };
    [parameterName: string]: any;
  };
  isLeaf: boolean;
}

type Story = StoryInput & Group;

export interface StoriesHash {
  [id: string]: Group | Story;
}
export type StoriesList = (Group | Story)[];
export type GroupsList = Group[];

export interface StoriesRaw {
  [id: string]: StoryInput;
}

const initStoriesApi = ({
  store,
  navigate,
  storyId: initialStoryId,
  viewMode: initialViewMode,
}: Module) => {
  const isStory = (obj: Group | Story): boolean => {
    const story = obj as Story;
    return !!(story && story.parameters);
  };

  const getData = (storyId: StoryId) => {
    const { storiesHash } = store.getState();

    return storiesHash[storyId];
  };
  const getCurrentStoryData = () => {
    const { storyId } = store.getState();

    return getData(storyId);
  };
  const getParameters = (storyId: StoryId, parameterName?: ParameterName) => {
    const data = getData(storyId);

    if (isStory(data)) {
      const { parameters } = data as Story;
      return parameterName ? parameters[parameterName] : parameters;
    }

    return null;
  };

  const getCurrentParameter = function getCurrentParameter<S>(parameterName: ParameterName) {
    const { storyId } = store.getState();
    const parameters = getParameters(storyId, parameterName);

    if (parameters) {
      return parameters as S;
    }
    return undefined;
  };

  const jumpToStory = (direction: Direction) => {
    const { storiesHash, viewMode, storyId } = store.getState();

    // cannot navigate when there's no current selection
    if (!storyId || !storiesHash[storyId]) {
      return;
    }

    const lookupList = Object.keys(storiesHash).filter(
      k => !(storiesHash[k].children || Array.isArray(storiesHash[k]))
    );
    const index = lookupList.indexOf(storyId);

    // cannot navigate beyond fist or last
    if (index === lookupList.length - 1 && direction > 0) {
      return;
    }
    if (index === 0 && direction < 0) {
      return;
    }

    const result = lookupList[index + direction];

    if (viewMode && result) {
      navigate(`/${viewMode}/${result}`);
    }
  };

  const jumpToComponent = (direction: Direction) => {
    const state = store.getState();
    const { storiesHash, viewMode, storyId } = state;

    // cannot navigate when there's no current selection
    if (!storyId || !storiesHash[storyId]) {
      return;
    }

    const lookupList = Object.entries(storiesHash).reduce((acc, i) => {
      const value = i[1];
      if (value.isComponent) {
        acc.push([...i[1].children]);
      }
      return acc;
    }, []);

    const index = lookupList.findIndex(i => i.includes(storyId));

    // cannot navigate beyond fist or last
    if (index === lookupList.length - 1 && direction > 0) {
      return;
    }
    if (index === 0 && direction < 0) {
      return;
    }

    const result = lookupList[index + direction][0];

    navigate(`/${viewMode || 'story'}/${result}`);
  };

  const toKey = (input: string) =>
    input.replace(/[^a-z0-9]+([a-z0-9])/gi, (...params) => params[1].toUpperCase());

  const toGroup = (name: string) => ({
    name,
    id: toKey(name),
  });

  const setStories = (input: StoriesRaw) => {
    const hash: StoriesHash = {};
    const storiesHashOutOfOrder = Object.values(input).reduce((acc, item) => {
      const { kind, parameters } = item;
      // FIXME: figure out why parameters is missing when used with react-native-server
      const {
        hierarchyRootSeparator: rootSeparator,
        hierarchySeparator: groupSeparator,
      } = (parameters && parameters.options) || {
        hierarchyRootSeparator: '|',
        hierarchySeparator: /\/|\./,
      };

      const { root, groups } = parseKind(kind, { rootSeparator, groupSeparator });

      const rootAndGroups = []
        .concat(root || [])
        .concat(groups)
        .map(toGroup)
        // Map a bunch of extra fields onto the groups, collecting the path as we go (thus the reduce)
        .reduce(
          (soFar, group, index, original) => {
            const { name } = group;
            const parent = index > 0 && soFar[index - 1].id;
            const id = sanitize(parent ? `${parent}-${name}` : name);
            if (parent === id) {
              throw new Error(
                `
Invalid part '${name}', leading to id === parentId ('${id}'), inside kind '${kind}'

Did you create a path that uses the separator char accidentally, such as 'Vue <docs/>' where '/' is a separator char? See https://github.com/storybookjs/storybook/issues/6128
              `.trim()
              );
            }

            const result: Group = {
              ...group,
              id,
              parent,
              depth: index,
              children: [],
              isComponent: index === original.length - 1,
              isLeaf: false,
              isRoot: !!root && index === 0,
            };
            return soFar.concat([result]);
          },
          [] as GroupsList
        );

      const paths = [...rootAndGroups.map(g => g.id), item.id];

      // Ok, now let's add everything to the store
      rootAndGroups.forEach((group, index) => {
        const child = paths[index + 1];
        const { id } = group;
        acc[id] = merge(acc[id] || {}, {
          ...group,
          ...(child && { children: [child] }),
        });
      });

      const story = { ...item, parent: rootAndGroups[rootAndGroups.length - 1].id, isLeaf: true };
      acc[item.id] = story as Story;

      return acc;
    }, hash);

    // When adding a group, also add all of its children, depth first
    function addItem(acc: StoriesHash, item: Story | Group) {
      if (!acc[item.id]) {
        // If we were already inserted as part of a group, that's great.
        acc[item.id] = item;
        const { children } = item;
        if (children) {
          children.forEach(id => addItem(acc, storiesHashOutOfOrder[id]));
        }
      }
      return acc;
    }

<<<<<<< HEAD
    const { storyId, viewMode, storiesHash } = store.getState();

    // Now create storiesHash by reordering the above by group
    const newStoriesHash: StoriesHash = Object.values(storiesHashOutOfOrder).reduce(
      addItem,
      storiesHash
    );
=======
    // Now create storiesHash by reordering the above by group
    const storiesHash: StoriesHash = Object.values(storiesHashOutOfOrder).reduce(addItem, {});
    const settingsPageList = ['about', 'shortcuts'];
    const { storyId, viewMode } = store.getState();
>>>>>>> 9b60c47e

    if (storyId && storyId.match(/--\*$/)) {
      const idStart = storyId.slice(0, -1); // drop the * at the end
      const firstKindLeaf = Object.values(newStoriesHash).find(
        (s: Story | Group) => !s.children && s.id.substring(0, idStart.length) === idStart
      );

      if (viewMode && firstKindLeaf) {
        navigate(`/${viewMode}/${firstKindLeaf.id}`);
      }
    } else if (!storyId || storyId === '*' || !newStoriesHash[storyId]) {
      // when there's no storyId or the storyId item doesn't exist
      // we pick the first leaf and navigate
      const firstLeaf = Object.values(newStoriesHash).find((s: Story | Group) => !s.children);

      if (viewMode === 'settings' && settingsPageList.includes(storyId)) {
        navigate(`/${viewMode}/${storyId}`);
      } else if (viewMode === 'settings' && !settingsPageList.includes(storyId)) {
        navigate(`/story/${firstLeaf.id}`);
      } else if (viewMode && firstLeaf) {
        navigate(`/${viewMode}/${firstLeaf.id}`);
      }
    }

    store.setState({
      storiesHash: newStoriesHash,
      storiesConfigured: true,
    });
  };

  const selectStory = (kindOrId: string, story?: string) => {
    const { viewMode = 'story', storyId, storiesHash } = store.getState();
    if (!story) {
      const s = storiesHash[sanitize(kindOrId)];
      // eslint-disable-next-line no-nested-ternary
      const id = s ? (s.children ? s.children[0] : s.id) : kindOrId;
      navigate(`/${viewMode}/${id}`);
    } else if (!kindOrId) {
      // This is a slugified version of the kind, but that's OK, our toId function is idempotent
      const kind = storyId.split('--', 2)[0];
      selectStory(toId(kind, story));
    } else {
      selectStory(toId(kindOrId, story));
    }
  };

  return {
    api: {
      storyId: toId,
      selectStory,
      getCurrentStoryData,
      setStories,
      jumpToComponent,
      jumpToStory,
      getData,
      getParameters,
      getCurrentParameter,
    },
    state: {
      storiesHash: {},
      storyId: initialStoryId,
      viewMode: initialViewMode,
      storiesConfigured: false,
    },
  };
};
export default initStoriesApi;<|MERGE_RESOLUTION|>--- conflicted
+++ resolved
@@ -260,20 +260,13 @@
       return acc;
     }
 
-<<<<<<< HEAD
     const { storyId, viewMode, storiesHash } = store.getState();
-
+    const settingsPageList = ['about', 'shortcuts'];
     // Now create storiesHash by reordering the above by group
     const newStoriesHash: StoriesHash = Object.values(storiesHashOutOfOrder).reduce(
       addItem,
       storiesHash
     );
-=======
-    // Now create storiesHash by reordering the above by group
-    const storiesHash: StoriesHash = Object.values(storiesHashOutOfOrder).reduce(addItem, {});
-    const settingsPageList = ['about', 'shortcuts'];
-    const { storyId, viewMode } = store.getState();
->>>>>>> 9b60c47e
 
     if (storyId && storyId.match(/--\*$/)) {
       const idStart = storyId.slice(0, -1); // drop the * at the end
