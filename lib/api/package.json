{
  "name": "@storybook/api",
  "version": "5.1.0-alpha.16",
  "description": "Core Storybook API & Context",
  "keywords": [
    "storybook"
  ],
  "homepage": "https://github.com/storybooks/storybook/tree/master/lib/api",
  "bugs": {
    "url": "https://github.com/storybooks/storybook/issues"
  },
  "repository": {
    "type": "git",
    "url": "https://github.com/storybooks/storybook.git"
  },
  "license": "MIT",
  "main": "dist/index.js",
  "types": "dist/index.d.ts",
  "scripts": {
    "prepare": "node ./scripts/generateVersion.js && node ../../scripts/prepare.js"
  },
  "dependencies": {
<<<<<<< HEAD
    "@types/semver": "^5.5.0",
    "@storybook/channels": "5.1.0-alpha.14",
    "@storybook/client-logger": "5.1.0-alpha.14",
    "@storybook/core-events": "5.1.0-alpha.14",
    "@storybook/router": "5.1.0-alpha.14",
    "@storybook/theming": "5.1.0-alpha.14",
=======
    "@storybook/channels": "5.1.0-alpha.16",
    "@storybook/client-logger": "5.1.0-alpha.16",
    "@storybook/core-events": "5.1.0-alpha.16",
    "@storybook/router": "5.1.0-alpha.16",
    "@storybook/theming": "5.1.0-alpha.16",
>>>>>>> 988679f4
    "core-js": "^2.6.5",
    "fast-deep-equal": "^2.0.1",
    "global": "^4.3.2",
    "lodash.isequal": "^4.5.0",
    "lodash.mergewith": "^4.6.1",
    "lodash.pick": "^4.4.0",
    "memoizerific": "^1.11.3",
    "prop-types": "^15.6.2",
    "react": "^16.7.0",
    "semver": "^5.6.0",
    "telejson": "^2.1.1",
    "util-deprecate": "^1.0.2"
  },
  "devDependencies": {
    "@types/lodash.isequal": "^4.5.3",
    "@types/lodash.mergewith": "^4.6.4",
    "@types/lodash.pick": "^4.4.4"
  },
  "publishConfig": {
    "access": "public"
  }
}<|MERGE_RESOLUTION|>--- conflicted
+++ resolved
@@ -20,20 +20,12 @@
     "prepare": "node ./scripts/generateVersion.js && node ../../scripts/prepare.js"
   },
   "dependencies": {
-<<<<<<< HEAD
     "@types/semver": "^5.5.0",
-    "@storybook/channels": "5.1.0-alpha.14",
-    "@storybook/client-logger": "5.1.0-alpha.14",
-    "@storybook/core-events": "5.1.0-alpha.14",
-    "@storybook/router": "5.1.0-alpha.14",
-    "@storybook/theming": "5.1.0-alpha.14",
-=======
     "@storybook/channels": "5.1.0-alpha.16",
     "@storybook/client-logger": "5.1.0-alpha.16",
     "@storybook/core-events": "5.1.0-alpha.16",
     "@storybook/router": "5.1.0-alpha.16",
     "@storybook/theming": "5.1.0-alpha.16",
->>>>>>> 988679f4
     "core-js": "^2.6.5",
     "fast-deep-equal": "^2.0.1",
     "global": "^4.3.2",
