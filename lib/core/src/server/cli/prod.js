--- conflicted
+++ resolved
@@ -16,13 +16,10 @@
     .option('--loglevel [level]', 'Control level of logging during build')
     .option('--no-dll', 'Do not use dll reference')
     .option('--debug-webpack', 'Display final webpack configurations for debugging purposes')
-<<<<<<< HEAD
-=======
     .option(
       '--preview-url [string]',
       'Disables the default storybook preview and lets your use your own'
     )
->>>>>>> a0561d26
     .option('--docs', 'Build a documentation-only site using addon-docs')
     .parse(process.argv);
 
