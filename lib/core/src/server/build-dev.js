import express from 'express';
import https from 'https';
import http from 'http';
import ip from 'ip';
import favicon from 'serve-favicon';
import path from 'path';
import fs from 'fs-extra';
import chalk from 'chalk';
import fetch from 'node-fetch';
import Cache from 'file-system-cache';
import findCacheDir from 'find-cache-dir';
import open from 'open';
import boxen from 'boxen';
import semver from 'semver';
import { stripIndents } from 'common-tags';
import Table from 'cli-table3';
import prettyTime from 'pretty-hrtime';

import { logger, colors, instance as npmLog } from '@storybook/node-logger';
import { getStorybookConfigs } from '@storybook/config';
import { start } from '@storybook/server';

import storybook from './dev-server';
import { getDevCli } from './cli';

const defaultFavIcon = require.resolve('./public/favicon.ico');
const cacheDir = findCacheDir({ name: 'storybook' });
const cache = Cache({
  basePath: cacheDir,
  ns: 'storybook', // Optional. A grouping namespace for items.
});

const writeStats = async (name, stats) => {
  await fs.writeFile(
    path.join(cacheDir, `${name}-stats.json`),
    JSON.stringify(stats.toJson(), null, 2),
    'utf8'
  );
};

async function getServer(app, options) {
  if (!options.https) {
    return http.createServer(app);
  }

  if (!options.sslCert) {
    logger.error('Error: --ssl-cert is required with --https');
    process.exit(-1);
  }

  if (!options.sslKey) {
    logger.error('Error: --ssl-key is required with --https');
    process.exit(-1);
  }

  const sslOptions = {
    ca: await Promise.all((options.sslCa || []).map(ca => fs.readFile(ca, 'utf-8'))),
    cert: await fs.readFile(options.sslCert, 'utf-8'),
    key: await fs.readFile(options.sslKey, 'utf-8'),
  };

  return https.createServer(sslOptions, app);
}

async function applyStatic(app, options) {
  const { staticDir } = options;

  let hasCustomFavicon = false;

  if (staticDir && staticDir.length) {
    await Promise.all(
      staticDir.map(async dir => {
        const staticPath = path.resolve(dir);

        if (await !fs.exists(staticPath)) {
          logger.error(`Error: no such directory to load static files: ${staticPath}`);
          process.exit(-1);
        }

        logger.info(`=> Loading static files from: ${staticPath} .`);
        app.use(express.static(staticPath, { index: false }));

        const faviconPath = path.resolve(staticPath, 'favicon.ico');

        if (await fs.exists(faviconPath)) {
          hasCustomFavicon = true;
          app.use(favicon(faviconPath));
        }
      })
    );
  }

  if (!hasCustomFavicon) {
    app.use(favicon(defaultFavIcon));
  }
}

const updateCheck = async version => {
  let result;
  const time = Date.now();
  try {
    const fromCache = await cache.get('lastUpdateCheck', { success: false, time: 0 });

    // if last check was more then 24h ago
    if (time - 86400000 > fromCache.time) {
      const fromFetch = await Promise.race([
        fetch(`https://storybook.js.org/versions.json?current=${version}`),
        // if fetch is too slow, we won't wait for it
        new Promise((res, rej) => global.setTimeout(rej, 1500)),
      ]);
      const data = await fromFetch.json();
      result = { success: true, data, time };
      await cache.set('lastUpdateCheck', result);
    } else {
      result = fromCache;
    }
  } catch (error) {
    result = { success: false, error, time };
  }
  return result;
};

function listenToServer(server, listenAddr) {
  let serverResolve = () => {};
  let serverReject = () => {};

  const serverListening = new Promise((resolve, reject) => {
    serverResolve = resolve;
    serverReject = reject;
  });

  server.listen(...listenAddr, error => {
    if (error) {
      serverReject(error);
    } else {
      serverResolve();
    }
  });

  return serverListening;
}

function createUpdateMessage(updateInfo, version) {
  let updateMessage;

  try {
    updateMessage =
      updateInfo.success && semver.lt(version, updateInfo.data.latest.version)
        ? stripIndents`
          ${colors.orange(
            `A new version (${chalk.bold(updateInfo.data.latest.version)}) is available!`
          )}

          ${chalk.gray('Read full changelog here:')} ${chalk.gray.underline('https://git.io/fhFYe')}
        `
        : '';
  } catch (e) {
    updateMessage = '';
  }
  return updateMessage;
}

function outputStartupInformation(options) {
  const {
    updateInfo,
    version,
    address,
    networkAddress,
    managerTotalTime,
    previewTotalTime,
  } = options;

  const updateMessage = createUpdateMessage(updateInfo, version);

  const serveMessage = new Table({
    chars: {
      top: '',
      'top-mid': '',
      'top-left': '',
      'top-right': '',
      bottom: '',
      'bottom-mid': '',
      'bottom-left': '',
      'bottom-right': '',
      left: '',
      'left-mid': '',
      mid: '',
      'mid-mid': '',
      right: '',
      'right-mid': '',
      middle: '',
    },
    paddingLeft: 0,
    paddingRight: 0,
    paddingTop: 0,
    paddingBottom: 0,
  });

  serveMessage.push(
    ['Local:', chalk.cyan(address)],
    ['On your network:', chalk.cyan(networkAddress)]
  );

  const timeStatement = previewTotalTime
    ? `${chalk.underline(prettyTime(managerTotalTime))} for manager and ${chalk.underline(
        prettyTime(previewTotalTime)
      )} for preview`
    : `${chalk.underline(prettyTime(managerTotalTime))}`;

  // eslint-disable-next-line no-console
  console.log(
    boxen(
      stripIndents`
          ${colors.green(`Storybook ${chalk.bold(version)} started`)}
          ${chalk.gray(timeStatement)}

          ${serveMessage.toString()}${updateMessage ? `\n\n${updateMessage}` : ''}
        `,
      { borderStyle: 'round', padding: 1, borderColor: '#F1618C' }
    )
  );
}

async function outputStats(previewStats, managerStats) {
  if (previewStats) {
    await writeStats('preview', previewStats);
  }
  await writeStats('manager', managerStats);
  logger.info(`stats written to => ${chalk.cyan(path.join(cacheDir, '[name].json'))}`);
}

function openInBrowser(address) {
  open(address).catch(() => {
    logger.error(stripIndents`
      Could not open ${address} inside a browser. If you're running this command inside a
      docker container or on a CI, you need to pass the '--ci' flag to prevent opening a
      browser by default.
    `);
  });
}

export async function buildDevStandalone(options) {
  try {
    const { port, host, extendServer } = options;

    // Used with `app.listen` below
    const listenAddr = [port];

    if (host) {
      listenAddr.push(host);
    }

    const app = express();
    const server = await getServer(app, options);

    if (typeof extendServer === 'function') {
      extendServer(server);
    }

    await applyStatic(app, options);

    const {
      router: storybookMiddleware,
      previewStats,
      managerStats,
      managerTotalTime,
      previewTotalTime,
    } = await storybook(options);

    app.use(storybookMiddleware);

    const serverListening = listenToServer(server, listenAddr);
    const { version } = options.packageJson;

    const [updateInfo] = await Promise.all([updateCheck(version), serverListening]);

    const proto = options.https ? 'https' : 'http';
    const address = `${proto}://${options.host || 'localhost'}:${port}/`;
    const networkAddress = `${proto}://${ip.address()}:${port}/`;

    outputStartupInformation({
      updateInfo,
      version,
      address,
      networkAddress,
      managerTotalTime,
      previewTotalTime,
    });

    if (options.smokeTest) {
      await outputStats(previewStats, managerStats);

      let warning = 0;

      if (!options.ignorePreview) {
        warning += previewStats.toJson().warnings.length;
      }

      warning += managerStats.toJson().warnings.length;

      process.exit(warning ? 1 : 0);
    } else if (!options.ci) {
      openInBrowser(address);
    }
  } catch (error) {
    // this is a weird bugfix, somehow 'node-pre-gyp' is poluting the npmLog header
    npmLog.heading = '';

    logger.line();
    logger.warn(
      error.close
        ? stripIndents`
            FATAL broken build!, will close the process,
            Fix the error below and restart storybook.
          `
        : stripIndents`
            Broken build, fix the error below.
            You may need to refresh the browser.
          `
    );
    logger.line();
    if (error instanceof Error) {
      if (error.error) {
        logger.error(error.error);
      } else if (error.stats && error.stats.compilation.errors) {
        error.stats.compilation.errors.forEach(e => logger.plain(e));
      } else {
        logger.error(error);
      }

      if (error.close) {
        process.exit(1);
      }
    }
    if (options.smokeTest) {
      process.exit(1);
    }
  }
}

export async function buildDev({ packageJson, ...callOptions }) {
  const cliOptions = await getDevCli(packageJson);
  const configFiles = await getStorybookConfigs();

  if (configFiles) {
    return start({ configFiles, callOptions, cliOptions });
  }

  return buildDevStandalone({
    // ...fileOptions,
    ...cliOptions,
    ...callOptions,
    configDir: callOptions.configDir || cliOptions.configDir || './.storybook',
    docsMode: !!cliOptions.docs,
    packageJson,
<<<<<<< HEAD
=======
    configDir: loadOptions.configDir || cliOptions.configDir || './.storybook',
    ignorePreview: !!cliOptions.previewUrl,
    docsMode: !!cliOptions.docs,
>>>>>>> a0561d26
  });
}<|MERGE_RESOLUTION|>--- conflicted
+++ resolved
@@ -347,17 +347,11 @@
   }
 
   return buildDevStandalone({
-    // ...fileOptions,
     ...cliOptions,
     ...callOptions,
     configDir: callOptions.configDir || cliOptions.configDir || './.storybook',
+    ignorePreview: !!cliOptions.previewUrl,
     docsMode: !!cliOptions.docs,
     packageJson,
-<<<<<<< HEAD
-=======
-    configDir: loadOptions.configDir || cliOptions.configDir || './.storybook',
-    ignorePreview: !!cliOptions.previewUrl,
-    docsMode: !!cliOptions.docs,
->>>>>>> a0561d26
   });
 }