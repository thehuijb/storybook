--- conflicted
+++ resolved
@@ -69,17 +69,6 @@
 async function applyStatic(app, options) {
   const { staticDir } = options;
 
-  const cacheControlConfig = {
-    index: false,
-    setHeaders: (res) => {
-<<<<<<< HEAD
-      res.set('Cache-Control', `public, max-age=31536000`);
-=======
-      res.set('Cache-Control', 'public, max-age=31536000');
->>>>>>> a7fda9a5
-    },
-  };
-
   let hasCustomFavicon = false;
 
   if (staticDir && staticDir.length) {
@@ -93,7 +82,7 @@
         }
 
         logger.info(`=> Loading static files from: ${staticPath} .`);
-        app.use(express.static(staticPath, cacheControlConfig));
+        app.use(express.static(staticPath, { index: false }));
 
         const faviconPath = path.resolve(staticPath, 'favicon.ico');
 
