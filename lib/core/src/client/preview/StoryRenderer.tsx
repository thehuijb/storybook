import React from 'react';
import ReactDOM from 'react-dom';
import { document } from 'global';
import AnsiToHtml from 'ansi-to-html';

import { StoryId, StoryKind, ViewMode, Channel } from '@storybook/addons';
import Events from '@storybook/core-events';
import { logger } from '@storybook/client-logger';
import { StoryStore } from '@storybook/client-api';

import { NoDocs } from './NoDocs';
import { RenderStoryFunction, RenderContext } from './types';

// We have "changed" story if this changes
interface RenderMetadata {
  id: StoryId;
  kind: StoryKind;
  revision: number;
  viewMode: ViewMode;
}

type Layout = 'centered' | 'fullscreen' | 'padded';
type StyleKeyValue = { centered: string; fullscreen: string; padded: string };

const classes = {
  MAIN: 'sb-show-main',
  NOPREVIEW: 'sb-show-nopreview',
  ERROR: 'sb-show-errordisplay',
};

const ansiConverter = new AnsiToHtml({
  escapeXML: true,
});

/**
 * StoryRenderer is responsible for rendering the correct story to the screen
 *
 * It is very much concerned with drawing to the screen and will do things like change classes
 * on the body etc.
 */
export class StoryRenderer {
  render: RenderStoryFunction;

  channel?: Channel;

  storyStore: StoryStore;

  previousMetadata?: RenderMetadata;

  previousStyles?: string;

  constructor({
    render,
    channel,
    storyStore,
  }: {
    render: RenderStoryFunction;
    channel?: Channel;
    storyStore: StoryStore;
  }) {
    this.render = render;
    this.channel = channel;
    this.storyStore = storyStore;

    this.setupListeners();
  }

  setupListeners() {
    // Channel can be null in StoryShots
    if (this.channel) {
      this.channel.on(Events.RENDER_CURRENT_STORY, () => this.renderCurrentStory(false));
<<<<<<< HEAD
      this.channel.on(Events.STORY_ARGS_CHANGED, () => this.forceReRender());
      this.channel.on(Events.GLOBAL_ARGS_UPDATED, () => this.forceReRender());
=======
      this.channel.on(Events.STORY_ARGS_UPDATED, () => this.forceReRender());
>>>>>>> 16cbd5cf
      this.channel.on(Events.FORCE_RE_RENDER, () => this.forceReRender());
    }
  }

  forceReRender() {
    this.renderCurrentStory(true);
  }

  renderCurrentStory(forceRender: boolean) {
    const { storyStore } = this;

    const loadError = storyStore.getError();
    if (loadError) {
      this.showErrorDisplay(loadError);
      return;
    }

    const { storyId, viewMode: urlViewMode } = storyStore.getSelection();

    const data = storyStore.fromId(storyId);
    const { kind, id, parameters = {} } = data || {};
    const { docsOnly, layout } = parameters;

    const metadata: RenderMetadata = {
      id,
      kind,
      viewMode: docsOnly ? 'docs' : (urlViewMode as ViewMode),
      revision: storyStore.getRevision(),
    };

    this.applyLayout(layout);

    const context: RenderContext = {
      id: storyId, // <- in case data is null, at least we'll know what we tried to render
      ...data,
      forceRender,
      showMain: () => this.showMain(),
      showError: ({ title, description }: { title: string; description: string }) =>
        this.renderError({ title, description }),
      showException: (err: Error) => this.renderException(err),
    };

    this.renderStoryIfChanged({ metadata, context });
  }

  renderStoryIfChanged({
    metadata,
    context,
  }: {
    metadata: RenderMetadata;
    context: RenderContext;
  }) {
    const { forceRender, name } = context;

    const { previousMetadata, storyStore } = this;

    const storyChanged = !previousMetadata || previousMetadata.id !== metadata.id;
    const revisionChanged = !previousMetadata || previousMetadata.revision !== metadata.revision;
    const viewModeChanged = !previousMetadata || previousMetadata.viewMode !== metadata.viewMode;
    const kindChanged = !previousMetadata || previousMetadata.kind !== metadata.kind;

    // Don't re-render the story if nothing has changed to justify it
    if (!forceRender && !storyChanged && !revisionChanged && !viewModeChanged) {
      this.channel.emit(Events.STORY_UNCHANGED, {
        ...metadata,
        name,
      });
      return;
    }

    // If we are rendering something new (as opposed to re-rendering the same or first story), emit
    if (!forceRender && previousMetadata && !revisionChanged) {
      this.channel.emit(Events.STORY_CHANGED, metadata.id);
    }

    switch (previousMetadata ? previousMetadata.viewMode : 'story') {
      case 'docs':
        if (kindChanged || viewModeChanged) {
          this.storyStore.cleanHooksForKind(previousMetadata.kind);
          ReactDOM.unmountComponentAtNode(document.getElementById('docs-root'));
        }
        break;
      case 'story':
      default:
        if (previousMetadata && (storyChanged || viewModeChanged)) {
          this.storyStore.cleanHooks(previousMetadata.id);
          ReactDOM.unmountComponentAtNode(document.getElementById('root'));
        }
    }

    // Docs view renders into a different root ID to avoid conflicts
    // with the user's view layer. Therefore we need to clean up whenever
    // we transition between view modes
    if (viewModeChanged) {
      switch (metadata.viewMode) {
        case 'docs': {
          this.showMain();
          this.showDocs();
          break;
        }
        case 'story':
        default: {
          if (previousMetadata) {
            this.showStory();
          }
        }
      }
    }
    // Given a cleaned up state, render the appropriate view mode
    switch (metadata.viewMode) {
      case 'docs': {
        this.renderDocs({ context, storyStore });
        break;
      }
      case 'story':
      default: {
        this.renderStory({ context });
        break;
      }
    }

    this.previousMetadata = metadata;

    if (!forceRender && metadata.viewMode !== 'docs') {
      document.documentElement.scrollTop = 0;
      document.documentElement.scrollLeft = 0;
    }
  }

  applyLayout(layout: Layout) {
    const layouts: StyleKeyValue = {
      centered: `
        display: flex;
        justify-content: center;
        align-items: center;
        min-height: 100vh;
        margin: 0;
        padding: 1rem;
        box-sizing: border-box;
      `,
      fullscreen: `
        margin: 0;
      `,
      padded: `
        margin: 0;
        padding: 1rem;
      `,
    };
    const styles = layouts[layout] || layouts.padded;

    if (styles !== this.previousStyles) {
      document.body.style = styles;
      this.previousStyles = styles;
    }
  }

  showErrorDisplay({ message = '', stack = '' }) {
    document.getElementById('error-message').innerHTML = ansiConverter.toHtml(message);
    document.getElementById('error-stack').innerHTML = ansiConverter.toHtml(stack);

    document.body.classList.remove(classes.MAIN);
    document.body.classList.remove(classes.NOPREVIEW);

    document.body.classList.add(classes.ERROR);
  }

  showNoPreview() {
    document.body.classList.remove(classes.MAIN);
    document.body.classList.remove(classes.ERROR);

    document.body.classList.add(classes.NOPREVIEW);
  }

  showMain() {
    document.body.classList.remove(classes.NOPREVIEW);
    document.body.classList.remove(classes.ERROR);

    document.body.classList.add(classes.MAIN);
  }

  showDocs() {
    document.getElementById('root').setAttribute('hidden', 'true');
    document.getElementById('docs-root').removeAttribute('hidden');
  }

  showStory() {
    document.getElementById('docs-root').setAttribute('hidden', 'true');
    document.getElementById('root').removeAttribute('hidden');
  }

  renderStory({ context, context: { id, getDecorated } }: { context: RenderContext }) {
    if (getDecorated) {
      (async () => {
        try {
          await this.render(context);
          this.channel.emit(Events.STORY_RENDERED, id);
        } catch (err) {
          this.renderException(err);
        }
      })();
    } else {
      this.showNoPreview();
      this.channel.emit(Events.STORY_MISSING, id);
    }
  }

  renderDocs({ context, storyStore }: { context: RenderContext; storyStore: StoryStore }) {
    const { kind, parameters } = context;

    const docs = parameters.docs || {};
    const DocsContainer =
      docs.container || (({ children }: { children: Element }) => <>{children}</>);
    const Page = docs.page || NoDocs;
    // Docs context includes the storyStore. Probably it would be better if it didn't but that can be fixed in a later refactor
    ReactDOM.render(
      <DocsContainer context={{ storyStore, ...context }}>
        <Page />
      </DocsContainer>,
      document.getElementById('docs-root'),
      () => this.channel.emit(Events.DOCS_RENDERED, kind)
    );
  }

  // renderException is used if we fail to render the story and it is uncaught by the app layer
  renderException(err: Error) {
    this.channel.emit(Events.STORY_THREW_EXCEPTION, err);
    this.showErrorDisplay(err);

    // Log the stack to the console. So, user could check the source code.
    logger.error(err);
  }

  // renderError is used by the various app layers to inform the user they have done something
  // wrong -- for instance returned the wrong thing from a story
  renderError({ title, description }: { title: string; description: string }) {
    this.channel.emit(Events.STORY_ERRORED, { title, description });
    this.showErrorDisplay({
      message: title,
      stack: description,
    });
  }
}<|MERGE_RESOLUTION|>--- conflicted
+++ resolved
@@ -69,12 +69,8 @@
     // Channel can be null in StoryShots
     if (this.channel) {
       this.channel.on(Events.RENDER_CURRENT_STORY, () => this.renderCurrentStory(false));
-<<<<<<< HEAD
-      this.channel.on(Events.STORY_ARGS_CHANGED, () => this.forceReRender());
+      this.channel.on(Events.STORY_ARGS_UPDATED, () => this.forceReRender());
       this.channel.on(Events.GLOBAL_ARGS_UPDATED, () => this.forceReRender());
-=======
-      this.channel.on(Events.STORY_ARGS_UPDATED, () => this.forceReRender());
->>>>>>> 16cbd5cf
       this.channel.on(Events.FORCE_RE_RENDER, () => this.forceReRender());
     }
   }
