--- conflicted
+++ resolved
@@ -1,10 +1,6 @@
 {
   "name": "@storybook/core",
-<<<<<<< HEAD
-  "version": "5.2.0-beta.13",
-=======
   "version": "5.2.0-beta.17",
->>>>>>> bba0364e
   "description": "Storybook framework-agnostic API",
   "keywords": [
     "storybook"
@@ -29,17 +25,6 @@
     "@babel/plugin-syntax-dynamic-import": "^7.2.0",
     "@babel/plugin-transform-react-constant-elements": "^7.2.0",
     "@babel/preset-env": "^7.4.5",
-<<<<<<< HEAD
-    "@storybook/addons": "5.2.0-beta.13",
-    "@storybook/channel-postmessage": "5.2.0-beta.13",
-    "@storybook/client-api": "5.2.0-beta.13",
-    "@storybook/client-logger": "5.2.0-beta.13",
-    "@storybook/core-events": "5.2.0-beta.13",
-    "@storybook/node-logger": "5.2.0-beta.13",
-    "@storybook/router": "5.2.0-beta.13",
-    "@storybook/theming": "5.2.0-beta.13",
-    "@storybook/ui": "5.2.0-beta.13",
-=======
     "@storybook/addons": "5.2.0-beta.17",
     "@storybook/channel-postmessage": "5.2.0-beta.17",
     "@storybook/client-api": "5.2.0-beta.17",
@@ -49,7 +34,6 @@
     "@storybook/router": "5.2.0-beta.17",
     "@storybook/theming": "5.2.0-beta.17",
     "@storybook/ui": "5.2.0-beta.17",
->>>>>>> bba0364e
     "airbnb-js-shims": "^1 || ^2",
     "ansi-to-html": "^0.6.11",
     "autoprefixer": "^9.4.9",
