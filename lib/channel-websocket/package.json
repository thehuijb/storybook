{
  "name": "@storybook/channel-websocket",
  "version": "4.2.0-alpha.5",
  "description": "",
  "keywords": [
    "storybook"
  ],
  "homepage": "https://github.com/storybooks/storybook/tree/master/lib/channel-websocket",
  "bugs": {
    "url": "https://github.com/storybooks/storybook/issues"
  },
  "repository": {
    "type": "git",
    "url": "https://github.com/storybooks/storybook.git"
  },
  "license": "MIT",
  "main": "dist/index.js",
  "jsnext:main": "src/index.js",
  "scripts": {
    "prepare": "node ../../scripts/prepare.js"
  },
  "dependencies": {
<<<<<<< HEAD
    "@storybook/channels": "4.2.0-alpha.2",
    "global": "^4.3.2",
    "json-fn": "^1.1.1"
=======
    "@storybook/channels": "4.2.0-alpha.5",
    "global": "^4.3.2"
>>>>>>> 03c4c0f6
  },
  "publishConfig": {
    "access": "public"
  }
}<|MERGE_RESOLUTION|>--- conflicted
+++ resolved
@@ -20,14 +20,9 @@
     "prepare": "node ../../scripts/prepare.js"
   },
   "dependencies": {
-<<<<<<< HEAD
-    "@storybook/channels": "4.2.0-alpha.2",
+    "@storybook/channels": "4.2.0-alpha.5",
     "global": "^4.3.2",
     "json-fn": "^1.1.1"
-=======
-    "@storybook/channels": "4.2.0-alpha.5",
-    "global": "^4.3.2"
->>>>>>> 03c4c0f6
   },
   "publishConfig": {
     "access": "public"
