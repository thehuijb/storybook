// Jest Snapshot v1, https://goo.gl/fbAQLP

exports[`Storyshots UI|Settings/AboutScreen failed to fetch new version 1`] = `
.emotion-26 {
  width: 100%;
  height: 100%;
  box-sizing: border-box;
  display: -webkit-box;
  display: -webkit-flex;
  display: -ms-flexbox;
  display: flex;
  -webkit-flex-direction: column;
  -ms-flex-direction: column;
  flex-direction: column;
}

.emotion-8 {
  overflow-y: hidden;
  overflow-x: auto;
  width: 100%;
  color: #999999;
  width: 100%;
  height: 40px;
  -webkit-flex-shrink: 0;
  -ms-flex-negative: 0;
  flex-shrink: 0;
  box-shadow: rgba(255,255,255,.1) 0 -1px 0 0 inset;
  background: #333333;
}

.emotion-7 {
  display: -webkit-box;
  display: -webkit-flex;
  display: -ms-flexbox;
  display: flex;
  -webkit-box-pack: justify;
  -webkit-justify-content: space-between;
  -ms-flex-pack: justify;
  justify-content: space-between;
  position: relative;
  -webkit-flex-wrap: nowrap;
  -ms-flex-wrap: nowrap;
  flex-wrap: nowrap;
  -webkit-flex-shrink: 0;
  -ms-flex-negative: 0;
  flex-shrink: 0;
  height: 40px;
}

.emotion-2 {
  display: -webkit-box;
  display: -webkit-flex;
  display: -ms-flexbox;
  display: flex;
  white-space: nowrap;
  -webkit-flex-basis: auto;
  -ms-flex-preferred-size: auto;
  flex-basis: auto;
  -webkit-flex-shrink: 0;
  -ms-flex-negative: 0;
  flex-shrink: 0;
}

.emotion-2 > * {
  margin-left: 15px;
}

.emotion-1 {
  overflow: hidden;
}

.emotion-1:first-of-type {
  margin-left: 0;
}

.emotion-0 {
  white-space: normal;
  display: -webkit-inline-box;
  display: -webkit-inline-flex;
  display: -ms-inline-flexbox;
  display: inline-flex;
  overflow: hidden;
  vertical-align: top;
  -webkit-box-pack: center;
  -webkit-justify-content: center;
  -ms-flex-pack: center;
  justify-content: center;
  -webkit-align-items: center;
  -webkit-box-align: center;
  -ms-flex-align: center;
  align-items: center;
  text-align: center;
  -webkit-text-decoration: none;
  text-decoration: none;
  padding: 0 15px;
  text-transform: capitalize;
  -webkit-transition: color 0.2s linear,border-bottom-color 0.2s linear;
  transition: color 0.2s linear,border-bottom-color 0.2s linear;
  height: 40px;
  line-height: 12px;
  cursor: pointer;
  background: transparent;
  border: 0 solid transparent;
  border-top: 3px solid transparent;
  border-bottom: 3px solid transparent;
  font-weight: bold;
  font-size: 13px;
  color: #1EA7FD;
  border-bottom-color: #1EA7FD;
}

.emotion-0:empty {
  display: none;
}

.emotion-0:focus {
  outline: 0 none;
  border-bottom-color: #1EA7FD;
}

.emotion-6 {
  display: -webkit-box;
  display: -webkit-flex;
  display: -ms-flexbox;
  display: flex;
  white-space: nowrap;
  -webkit-flex-basis: auto;
  -ms-flex-preferred-size: auto;
  flex-basis: auto;
  -webkit-flex-shrink: 0;
  -ms-flex-negative: 0;
  flex-shrink: 0;
  margin-left: 30px;
}

.emotion-6 > * {
  margin-right: 15px;
}

.emotion-4 {
  shape-rendering: inherit;
  -webkit-transform: translate3d(0,0,0);
  -ms-transform: translate3d(0,0,0);
  transform: translate3d(0,0,0);
  display: block;
}

.emotion-3 {
  fill: currentColor;
}

.emotion-25 {
  display: block;
  position: relative;
  font-size: 13px;
  height: calc(100% - 40px);
  position: absolute;
  left: 0;
  right: 0;
  bottom: 0;
  top: 40px;
  overflow: auto;
}

.emotion-25 > *:first-child {
  position: absolute;
  left: 0;
  right: 0;
  bottom: 0;
  top: 0;
  height: 100%;
  overflow: auto;
}

.emotion-5 {
  height: 40px;
  background: none;
  color: inherit;
  padding: 0;
  cursor: pointer;
  border: 0 solid transparent;
  border-top: 3px solid transparent;
  border-bottom: 3px solid transparent;
  -webkit-transition: color 0.2s linear,border-bottom-color 0.2s linear;
  transition: color 0.2s linear,border-bottom-color 0.2s linear;
}

.emotion-5:hover,
.emotion-5:focus {
  outline: 0 none;
  color: #1EA7FD;
}

.emotion-5 > svg {
  width: 15px;
}

.emotion-22 {
  display: -webkit-box;
  display: -webkit-flex;
  display: -ms-flexbox;
  display: flex;
  padding-top: 20px;
  margin-top: 20px;
  border-top: 1px solid rgba(255,255,255,.1);
  font-weight: 700;
}

.emotion-22 > * + * {
  margin-left: 20px;
}

.emotion-14 {
  display: inline-block;
  -webkit-transition: all 150ms ease-out;
  transition: all 150ms ease-out;
  -webkit-text-decoration: none;
  text-decoration: none;
  color: #1EA7FD;
  color: #999999;
}

.emotion-14 svg path {
  fill: #1EA7FD;
}

.emotion-14:hover,
.emotion-14:focus {
  cursor: pointer;
  color: #0297f5;
}

.emotion-14:hover svg path,
.emotion-14:focus svg path {
  fill: #0297f5;
}

.emotion-14:active {
  color: #028ee6;
}

.emotion-14:active svg path {
  fill: #028ee6;
}

.emotion-14 svg {
  display: inline-block;
  height: 1em;
  width: 1em;
  vertical-align: text-top;
  position: relative;
  bottom: -0.125em;
  margin-right: 0.4em;
}

.emotion-14 svg path {
  fill: #999999;
}

.emotion-14:hover {
  color: #666666;
}

.emotion-14:hover svg path {
  fill: #666666;
}

.emotion-14:active {
  color: #444444;
}

.emotion-14:active svg path {
  fill: #444444;
}

.emotion-24 {
  display: block;
}

.emotion-23 {
  padding: 3rem 20px;
  max-width: 600px;
  margin: 0 auto;
}

.emotion-9 {
  margin-bottom: 20px;
  font-size: 28px;
  font-weight: 900;
  -webkit-align-items: center;
  -webkit-box-align: center;
  -ms-flex-align: center;
  align-items: center;
  display: -webkit-box;
  display: -webkit-flex;
  display: -ms-flexbox;
  display: flex;
}

.emotion-9 > svg {
  height: 32px;
  width: auto;
  margin-right: 8px;
}

.emotion-13 > svg:last-of-type {
  height: 0.7em;
  width: 0.7em;
  margin-right: 0;
  margin-left: 0.25em;
  bottom: auto;
  vertical-align: inherit;
}

.emotion-10 {
  background: #FEDED2;
  color: #FF4400;
  font-weight: 700;
  font-size: 14px;
  padding: 10px 20px;
  margin-bottom: 24px;
  border-radius: 4px;
  border: 1px solid rgba(255,255,255,.1);
  text-align: center;
}

.emotion-15 {
  font-weight: 700;
  text-align: center;
}

<div
  style="position:relative;height:calc(100vh);width:calc(100vw)"
>
  <div
    class="emotion-26"
  >
    <div
      class="emotion-8"
      data-simplebar="true"
    >
      <div
        class="simplebar-wrapper"
      >
        <div
          class="simplebar-height-auto-observer-wrapper"
        >
          <div
            class="simplebar-height-auto-observer"
          />
        </div>
        <div
          class="simplebar-mask"
        >
          <div
            class="simplebar-offset"
          >
            <div
              class="simplebar-content-wrapper"
            >
              <div
                class="simplebar-content"
              >
                <div
                  class="emotion-7"
                >
                  <div
                    class="emotion-2"
                  >
                    <div
                      class="emotion-1"
                      role="tablist"
                    >
                      <button
                        class="emotion-0"
                        role="tab"
                        type="button"
                      >
                        About
                      </button>
                    </div>
                  </div>
                  <div
                    class="emotion-6"
                  >
                    <button
                      class="emotion-5"
                    >
                      <svg
                        class="emotion-4"
                        viewBox="0 0 1024 1024"
                      >
                        <path
                          class="emotion-3"
                          d="M693.022 637.866c15.62 15.622 15.618 40.95 0 56.566-15.622 15.622-40.946 15.624-56.562 0.002l-124.46-124.458-124.456 124.458c-15.622 15.622-40.944 15.622-56.562 0-15.624-15.622-15.624-40.946-0.002-56.568l124.454-124.456-124.452-124.45c-15.622-15.622-15.622-40.946 0-56.564 15.62-15.624 40.944-15.624 56.568-0.002l124.45 124.45 124.454-124.452c15.622-15.62 40.95-15.62 56.566 0 15.622 15.62 15.624 40.944 0.002 56.56l-124.456 124.458 124.456 124.456zM828.784 828.784c-174.956 174.956-458.614 174.956-633.566 0-174.958-174.956-174.958-458.614 0-633.566 174.954-174.958 458.612-174.958 633.566 0 174.954 174.952 174.954 458.612 0 633.566zM880 511.998c-0.002-98.296-38.28-190.708-107.786-260.212s-161.92-107.786-260.214-107.788c-98.296 0.002-190.71 38.282-260.216 107.786-69.506 69.508-107.782 161.918-107.786 260.214 0.002 98.296 38.282 190.71 107.786 260.216 69.508 69.506 161.918 107.784 260.216 107.784 98.296 0 190.708-38.278 260.214-107.784s107.784-161.92 107.786-260.216z"
                        />
                      </svg>
                    </button>
                  </div>
                </div>
              </div>
            </div>
          </div>
        </div>
        <div
          class="simplebar-placeholder"
        />
      </div>
      <div
        class="simplebar-track simplebar-horizontal"
      >
        <div
          class="simplebar-scrollbar"
        />
      </div>
      <div
        class="simplebar-track simplebar-vertical"
      >
        <div
          class="simplebar-scrollbar"
        />
      </div>
    </div>
    <div
      class="emotion-25"
    >
      <div
        class="emotion-24"
        role="tabpanel"
      >
        <div
          class="emotion-23"
        >
          <header
            class="emotion-9"
          >
            <svg
              viewBox="0 0 64 64"
            >
              <title>
                Storybook icon
              </title>
              <g
                fill="none"
                fill-rule="evenodd"
                id="Artboard"
                stroke="none"
                stroke-width="1"
              >
                <path
                  d="M8.04798541,58.7875918 L6.07908839,6.32540407 C6.01406344,4.5927838 7.34257463,3.12440831 9.07303814,3.01625434 L53.6958037,0.227331489 C55.457209,0.117243658 56.974354,1.45590096 57.0844418,3.21730626 C57.0885895,3.28366922 57.0906648,3.35014546 57.0906648,3.41663791 L57.0906648,60.5834697 C57.0906648,62.3483119 55.6599776,63.7789992 53.8951354,63.7789992 C53.847325,63.7789992 53.7995207,63.7779262 53.7517585,63.775781 L11.0978899,61.8600599 C9.43669044,61.7854501 8.11034889,60.4492961 8.04798541,58.7875918 Z"
                  fill="#FF4785"
                  fill-rule="nonzero"
                  id="path-1"
                />
                <path
                  d="M35.9095005,24.1768792 C35.9095005,25.420127 44.2838488,24.8242707 45.4080313,23.9509748 C45.4080313,15.4847538 40.8652557,11.0358878 32.5466666,11.0358878 C24.2280775,11.0358878 19.5673077,15.553972 19.5673077,22.3311017 C19.5673077,34.1346028 35.4965208,34.3605071 35.4965208,40.7987804 C35.4965208,42.606015 34.6115646,43.6790606 32.6646607,43.6790606 C30.127786,43.6790606 29.1248356,42.3834613 29.2428298,37.9783269 C29.2428298,37.0226907 19.5673077,36.7247626 19.2723223,37.9783269 C18.5211693,48.6535354 25.1720308,51.7326752 32.7826549,51.7326752 C40.1572906,51.7326752 45.939005,47.8018145 45.939005,40.6858282 C45.939005,28.035186 29.7738035,28.3740425 29.7738035,22.1051974 C29.7738035,19.5637737 31.6617103,19.2249173 32.7826549,19.2249173 C33.9625966,19.2249173 36.0864917,19.4328883 35.9095005,24.1768792 Z"
                  fill="#FFFFFF"
                  fill-rule="nonzero"
                  id="path9_fill-path"
                />
                <path
                  d="M44.0461638,0.830433986 L50.1874092,0.446606143 L50.443532,7.7810017 C50.4527198,8.04410717 50.2468789,8.26484453 49.9837734,8.27403237 C49.871115,8.27796649 49.7607078,8.24184808 49.6721567,8.17209069 L47.3089847,6.3104681 L44.5110468,8.43287463 C44.3012992,8.591981 44.0022839,8.55092814 43.8431776,8.34118051 C43.7762017,8.25288717 43.742082,8.14401677 43.7466857,8.03329059 L44.0461638,0.830433986 Z"
                  fill="#FFFFFF"
                  id="Path"
                />
              </g>
            </svg>
            Storybook 5.0.0
          </header>
          <div
            class="emotion-10"
          >
            Oops! The latest version of Storybook couldn't be fetched.
          </div>
          <div
            class="emotion-15"
          >
            <a
              class="emotion-14"
              href="https://github.com/storybookjs/storybook/releases"
              target="_blank"
            >
              <span
                class="emotion-13"
              >
                Check Storybook's release history
                <svg
                  class="emotion-4"
                  viewBox="0 0 1024 1024"
                >
                  <path
                    class="emotion-3"
                    d="M768.072 514.022c0 10.236-3.904 20.47-11.712 28.282l-344.098 344.156c-15.62 15.624-40.946 15.624-56.568 0.006-15.622-15.622-15.624-40.948-0.006-56.568l315.82-315.876-315.868-315.922c-15.618-15.624-15.618-40.952 0.004-56.568 15.624-15.62 40.95-15.618 56.57 0.006l344.144 344.204c7.81 7.81 11.714 18.044 11.714 28.28z"
                  />
                </svg>
              </span>
            </a>
          </div>
          <div
            class="emotion-22"
          >
            <a
              class="emotion-14"
              href="https://storybook.js.org"
              target="_blank"
            >
              <span
                class="emotion-16"
              >
                Docs
              </span>
            </a>
            <a
<<<<<<< HEAD
              class="emotion-17"
=======
              class="emotion-14"
>>>>>>> 56fea533
              href="https://github.com/storybookjs/storybook"
              target="_blank"
            >
              <span
                class="emotion-16"
              >
                GitHub
              </span>
            </a>
            <a
              class="emotion-14"
              href="https://storybook.js.org/support"
              target="_blank"
            >
              <span
                class="emotion-16"
              >
                Support
              </span>
            </a>
          </div>
        </div>
      </div>
    </div>
  </div>
</div>
`;

exports[`Storyshots UI|Settings/AboutScreen new version required 1`] = `
.emotion-42 {
  width: 100%;
  height: 100%;
  box-sizing: border-box;
  display: -webkit-box;
  display: -webkit-flex;
  display: -ms-flexbox;
  display: flex;
  -webkit-flex-direction: column;
  -ms-flex-direction: column;
  flex-direction: column;
}

.emotion-8 {
  overflow-y: hidden;
  overflow-x: auto;
  width: 100%;
  color: #999999;
  width: 100%;
  height: 40px;
  -webkit-flex-shrink: 0;
  -ms-flex-negative: 0;
  flex-shrink: 0;
  box-shadow: rgba(255,255,255,.1) 0 -1px 0 0 inset;
  background: #333333;
}

.emotion-7 {
  display: -webkit-box;
  display: -webkit-flex;
  display: -ms-flexbox;
  display: flex;
  -webkit-box-pack: justify;
  -webkit-justify-content: space-between;
  -ms-flex-pack: justify;
  justify-content: space-between;
  position: relative;
  -webkit-flex-wrap: nowrap;
  -ms-flex-wrap: nowrap;
  flex-wrap: nowrap;
  -webkit-flex-shrink: 0;
  -ms-flex-negative: 0;
  flex-shrink: 0;
  height: 40px;
}

.emotion-2 {
  display: -webkit-box;
  display: -webkit-flex;
  display: -ms-flexbox;
  display: flex;
  white-space: nowrap;
  -webkit-flex-basis: auto;
  -ms-flex-preferred-size: auto;
  flex-basis: auto;
  -webkit-flex-shrink: 0;
  -ms-flex-negative: 0;
  flex-shrink: 0;
}

.emotion-2 > * {
  margin-left: 15px;
}

.emotion-1 {
  overflow: hidden;
}

.emotion-1:first-of-type {
  margin-left: 0;
}

.emotion-0 {
  white-space: normal;
  display: -webkit-inline-box;
  display: -webkit-inline-flex;
  display: -ms-inline-flexbox;
  display: inline-flex;
  overflow: hidden;
  vertical-align: top;
  -webkit-box-pack: center;
  -webkit-justify-content: center;
  -ms-flex-pack: center;
  justify-content: center;
  -webkit-align-items: center;
  -webkit-box-align: center;
  -ms-flex-align: center;
  align-items: center;
  text-align: center;
  -webkit-text-decoration: none;
  text-decoration: none;
  padding: 0 15px;
  text-transform: capitalize;
  -webkit-transition: color 0.2s linear,border-bottom-color 0.2s linear;
  transition: color 0.2s linear,border-bottom-color 0.2s linear;
  height: 40px;
  line-height: 12px;
  cursor: pointer;
  background: transparent;
  border: 0 solid transparent;
  border-top: 3px solid transparent;
  border-bottom: 3px solid transparent;
  font-weight: bold;
  font-size: 13px;
  color: #1EA7FD;
  border-bottom-color: #1EA7FD;
}

.emotion-0:empty {
  display: none;
}

.emotion-0:focus {
  outline: 0 none;
  border-bottom-color: #1EA7FD;
}

.emotion-6 {
  display: -webkit-box;
  display: -webkit-flex;
  display: -ms-flexbox;
  display: flex;
  white-space: nowrap;
  -webkit-flex-basis: auto;
  -ms-flex-preferred-size: auto;
  flex-basis: auto;
  -webkit-flex-shrink: 0;
  -ms-flex-negative: 0;
  flex-shrink: 0;
  margin-left: 30px;
}

.emotion-6 > * {
  margin-right: 15px;
}

.emotion-4 {
  shape-rendering: inherit;
  -webkit-transform: translate3d(0,0,0);
  -ms-transform: translate3d(0,0,0);
  transform: translate3d(0,0,0);
  display: block;
}

.emotion-3 {
  fill: currentColor;
}

.emotion-41 {
  display: block;
  position: relative;
  font-size: 13px;
  height: calc(100% - 40px);
  position: absolute;
  left: 0;
  right: 0;
  bottom: 0;
  top: 40px;
  overflow: auto;
}

.emotion-41 > *:first-child {
  position: absolute;
  left: 0;
  right: 0;
  bottom: 0;
  top: 0;
  height: 100%;
  overflow: auto;
}

.emotion-5 {
  height: 40px;
  background: none;
  color: inherit;
  padding: 0;
  cursor: pointer;
  border: 0 solid transparent;
  border-top: 3px solid transparent;
  border-bottom: 3px solid transparent;
  -webkit-transition: color 0.2s linear,border-bottom-color 0.2s linear;
  transition: color 0.2s linear,border-bottom-color 0.2s linear;
}

.emotion-5:hover,
.emotion-5:focus {
  outline: 0 none;
  color: #1EA7FD;
}

.emotion-5 > svg {
  width: 15px;
}

.emotion-38 {
  display: -webkit-box;
  display: -webkit-flex;
  display: -ms-flexbox;
  display: flex;
  padding-top: 20px;
  margin-top: 20px;
  border-top: 1px solid rgba(255,255,255,.1);
  font-weight: 700;
}

.emotion-38 > * + * {
  margin-left: 20px;
}

.emotion-33 {
  display: inline-block;
  -webkit-transition: all 150ms ease-out;
  transition: all 150ms ease-out;
  -webkit-text-decoration: none;
  text-decoration: none;
  color: #1EA7FD;
  color: #999999;
}

.emotion-33 svg path {
  fill: #1EA7FD;
}

.emotion-33:hover,
.emotion-33:focus {
  cursor: pointer;
  color: #0297f5;
}

.emotion-33:hover svg path,
.emotion-33:focus svg path {
  fill: #0297f5;
}

.emotion-33:active {
  color: #028ee6;
}

.emotion-33:active svg path {
  fill: #028ee6;
}

.emotion-33 svg {
  display: inline-block;
  height: 1em;
  width: 1em;
  vertical-align: text-top;
  position: relative;
  bottom: -0.125em;
  margin-right: 0.4em;
}

.emotion-33 svg path {
  fill: #999999;
}

.emotion-33:hover {
  color: #666666;
}

.emotion-33:hover svg path {
  fill: #666666;
}

.emotion-33:active {
  color: #444444;
}

.emotion-33:active svg path {
  fill: #444444;
}

.emotion-40 {
  display: block;
}

.emotion-39 {
  padding: 3rem 20px;
  max-width: 600px;
  margin: 0 auto;
}

.emotion-9 {
  margin-bottom: 20px;
  font-size: 28px;
  font-weight: 900;
  -webkit-align-items: center;
  -webkit-box-align: center;
  -ms-flex-align: center;
  align-items: center;
  display: -webkit-box;
  display: -webkit-flex;
  display: -ms-flexbox;
  display: flex;
}

.emotion-9 > svg {
  height: 32px;
  width: auto;
  margin-right: 8px;
}

.emotion-16 {
  display: -webkit-box;
  display: -webkit-flex;
  display: -ms-flexbox;
  display: flex;
  -webkit-box-pack: justify;
  -webkit-justify-content: space-between;
  -ms-flex-pack: justify;
  justify-content: space-between;
  -webkit-align-items: center;
  -webkit-box-align: center;
  -ms-flex-align: center;
  align-items: center;
  margin-bottom: .75rem;
}

.emotion-11 {
  -webkit-letter-spacing: 0.35em;
  -moz-letter-spacing: 0.35em;
  -ms-letter-spacing: 0.35em;
  letter-spacing: 0.35em;
  text-transform: uppercase;
  font-weight: 900;
  font-size: 13px;
  line-height: 24px;
  color: #999999;
}

.emotion-15 {
  display: inline-block;
  -webkit-transition: all 150ms ease-out;
  transition: all 150ms ease-out;
  -webkit-text-decoration: none;
  text-decoration: none;
  color: #1EA7FD;
  color: #999999;
  font-size: 12px;
}

.emotion-15 svg path {
  fill: #1EA7FD;
}

.emotion-15:hover,
.emotion-15:focus {
  cursor: pointer;
  color: #0297f5;
}

.emotion-15:hover svg path,
.emotion-15:focus svg path {
  fill: #0297f5;
}

.emotion-15:active {
  color: #028ee6;
}

.emotion-15:active svg path {
  fill: #028ee6;
}

.emotion-15 svg {
  display: inline-block;
  height: 1em;
  width: 1em;
  vertical-align: text-top;
  position: relative;
  bottom: -0.125em;
  margin-right: 0.4em;
}

.emotion-15 svg path {
  fill: #999999;
}

.emotion-15:hover {
  color: #666666;
}

.emotion-15:hover svg path {
  fill: #666666;
}

.emotion-15:active {
  color: #444444;
}

.emotion-15:active svg path {
  fill: #444444;
}

.emotion-14 > svg:last-of-type {
  height: 0.7em;
  width: 0.7em;
  margin-right: 0;
  margin-left: 0.25em;
  bottom: auto;
  vertical-align: inherit;
}

.emotion-17 {
  font-size: 14px;
  line-height: 1.7;
  color: #FFFFFF;
}

.emotion-17 h1 {
  font-size: 32px;
  font-weight: 900;
}

.emotion-17 h2 {
  font-size: 24px;
  border-bottom: 1px solid rgba(255,255,255,.1);
}

.emotion-17 h3 {
  font-size: 20px;
}

.emotion-17 h4 {
  font-size: 16px;
}

.emotion-17 h5 {
  font-size: 14px;
}

.emotion-17 h6 {
  font-size: 14px;
  color: rgba(255,255,255,0.7);
}

.emotion-17 pre:not(.hljs) {
  background: transparent;
  border: none;
  border-radius: 0;
  padding: 0;
  margin: 0;
}

.emotion-17 pre pre,
.emotion-17 pre.hljs {
  padding: 15px;
  margin: 0;
  white-space: pre-wrap;
  color: #FFFFFF;
  font-size: 13px;
  line-height: 19px;
}

.emotion-17 pre pre code,
.emotion-17 pre.hljs code {
  color: inherit;
  font-size: inherit;
}

.emotion-17 pre code {
  margin: 0;
  padding: 0;
  white-space: pre;
  border: none;
  background: transparent;
}

.emotion-17 pre code,
.emotion-17 pre tt {
  background-color: transparent;
  border: none;
}

.emotion-17 body > *:first-of-type {
  margin-top: 0 !important;
}

.emotion-17 body > *:last-child {
  margin-bottom: 0 !important;
}

.emotion-17 a {
  color: #1EA7FD;
  -webkit-text-decoration: none;
  text-decoration: none;
}

.emotion-17 a.absent {
  color: #cc0000;
}

.emotion-17 a.anchor {
  display: block;
  padding-left: 30px;
  margin-left: -30px;
  cursor: pointer;
  position: absolute;
  top: 0;
  left: 0;
  bottom: 0;
}

.emotion-17 h1,
.emotion-17 h2,
.emotion-17 h3,
.emotion-17 h4,
.emotion-17 h5,
.emotion-17 h6 {
  margin: 20px 0 10px;
  padding: 0;
  cursor: text;
  position: relative;
}

.emotion-17 h2:first-of-type,
.emotion-17 h1:first-of-type,
.emotion-17 h1:first-of-type + h2,
.emotion-17 h3:first-of-type,
.emotion-17 h4:first-of-type,
.emotion-17 h5:first-of-type,
.emotion-17 h6:first-of-type {
  margin-top: 0;
  padding-top: 0;
}

.emotion-17 h1:hover a.anchor,
.emotion-17 h2:hover a.anchor,
.emotion-17 h3:hover a.anchor,
.emotion-17 h4:hover a.anchor,
.emotion-17 h5:hover a.anchor,
.emotion-17 h6:hover a.anchor {
  -webkit-text-decoration: none;
  text-decoration: none;
}

.emotion-17 h1 tt,
.emotion-17 h1 code {
  font-size: inherit;
}

.emotion-17 h2 tt,
.emotion-17 h2 code {
  font-size: inherit;
}

.emotion-17 h3 tt,
.emotion-17 h3 code {
  font-size: inherit;
}

.emotion-17 h4 tt,
.emotion-17 h4 code {
  font-size: inherit;
}

.emotion-17 h5 tt,
.emotion-17 h5 code {
  font-size: inherit;
}

.emotion-17 h6 tt,
.emotion-17 h6 code {
  font-size: inherit;
}

.emotion-17 p,
.emotion-17 blockquote,
.emotion-17 ul,
.emotion-17 ol,
.emotion-17 dl,
.emotion-17 li,
.emotion-17 table,
.emotion-17 pre {
  margin: 15px 0;
}

.emotion-17 hr {
  border: 0 none;
  color: rgba(255,255,255,.1);
  height: 4px;
  padding: 0;
}

.emotion-17 body > h2:first-of-type {
  margin-top: 0;
  padding-top: 0;
}

.emotion-17 body > h1:first-of-type {
  margin-top: 0;
  padding-top: 0;
}

.emotion-17 body > h1:first-of-type + h2 {
  margin-top: 0;
  padding-top: 0;
}

.emotion-17 body > h3:first-of-type,
.emotion-17 body > h4:first-of-type,
.emotion-17 body > h5:first-of-type,
.emotion-17 body > h6:first-of-type {
  margin-top: 0;
  padding-top: 0;
}

.emotion-17 a:first-of-type h1,
.emotion-17 a:first-of-type h2,
.emotion-17 a:first-of-type h3,
.emotion-17 a:first-of-type h4,
.emotion-17 a:first-of-type h5,
.emotion-17 a:first-of-type h6 {
  margin-top: 0;
  padding-top: 0;
}

.emotion-17 h1 p,
.emotion-17 h2 p,
.emotion-17 h3 p,
.emotion-17 h4 p,
.emotion-17 h5 p,
.emotion-17 h6 p {
  margin-top: 0;
}

.emotion-17 li p.first {
  display: inline-block;
}

.emotion-17 ul,
.emotion-17 ol {
  padding-left: 30px;
}

.emotion-17 ul :first-of-type,
.emotion-17 ol :first-of-type {
  margin-top: 0;
}

.emotion-17 ul :last-child,
.emotion-17 ol :last-child {
  margin-bottom: 0;
}

.emotion-17 dl {
  padding: 0;
}

.emotion-17 dl dt {
  font-size: 14px;
  font-weight: bold;
  font-style: italic;
  padding: 0;
  margin: 15px 0 5px;
}

.emotion-17 dl dt:first-of-type {
  padding: 0;
}

.emotion-17 dl dt > :first-of-type {
  margin-top: 0;
}

.emotion-17 dl dt > :last-child {
  margin-bottom: 0;
}

.emotion-17 dl dd {
  margin: 0 0 15px;
  padding: 0 15px;
}

.emotion-17 dl dd > :first-of-type {
  margin-top: 0;
}

.emotion-17 dl dd > :last-child {
  margin-bottom: 0;
}

.emotion-17 blockquote {
  border-left: 4px solid rgba(255,255,255,.1);
  padding: 0 15px;
  color: rgba(255,255,255,0.8);
}

.emotion-17 blockquote > :first-of-type {
  margin-top: 0;
}

.emotion-17 blockquote > :last-child {
  margin-bottom: 0;
}

.emotion-17 table {
  padding: 0;
  border-collapse: collapse;
}

.emotion-17 table tr {
  border-top: 1px solid rgba(255,255,255,.1);
  background-color: #333;
  margin: 0;
  padding: 0;
}

.emotion-17 table tr:nth-of-type(2n) {
  background-color: #3b3b3b;
}

.emotion-17 table tr th {
  font-weight: bold;
  border: 1px solid rgba(255,255,255,.1);
  text-align: left;
  margin: 0;
  padding: 6px 13px;
}

.emotion-17 table tr td {
  border: 1px solid rgba(255,255,255,.1);
  text-align: left;
  margin: 0;
  padding: 6px 13px;
}

.emotion-17 table tr th :first-of-type,
.emotion-17 table tr td :first-of-type {
  margin-top: 0;
}

.emotion-17 table tr th :last-child,
.emotion-17 table tr td :last-child {
  margin-bottom: 0;
}

.emotion-17 img {
  max-width: 100%;
}

.emotion-17 span.frame {
  display: block;
  overflow: hidden;
}

.emotion-17 span.frame > span {
  border: 1px solid #DDDDDD;
  display: block;
  float: left;
  overflow: hidden;
  margin: 13px 0 0;
  padding: 7px;
  width: auto;
}

.emotion-17 span.frame span img {
  display: block;
  float: left;
}

.emotion-17 span.frame span span {
  clear: both;
  color: #333333;
  display: block;
  padding: 5px 0 0;
}

.emotion-17 span.align-center {
  display: block;
  overflow: hidden;
  clear: both;
}

.emotion-17 span.align-center > span {
  display: block;
  overflow: hidden;
  margin: 13px auto 0;
  text-align: center;
}

.emotion-17 span.align-center span img {
  margin: 0 auto;
  text-align: center;
}

.emotion-17 span.align-right {
  display: block;
  overflow: hidden;
  clear: both;
}

.emotion-17 span.align-right > span {
  display: block;
  overflow: hidden;
  margin: 13px 0 0;
  text-align: right;
}

.emotion-17 span.align-right span img {
  margin: 0;
  text-align: right;
}

.emotion-17 span.float-left {
  display: block;
  margin-right: 13px;
  overflow: hidden;
  float: left;
}

.emotion-17 span.float-left span {
  margin: 13px 0 0;
}

.emotion-17 span.float-right {
  display: block;
  margin-left: 13px;
  overflow: hidden;
  float: right;
}

.emotion-17 span.float-right > span {
  display: block;
  overflow: hidden;
  margin: 13px auto 0;
  text-align: right;
}

.emotion-17 code,
.emotion-17 tt {
  margin: 0 2px;
  padding: 0 5px;
  white-space: nowrap;
  background-color: #383838;
  border-radius: 3px;
}

.emotion-10 {
  background: #E1FFD4;
  color: #66BF3C;
  font-weight: 700;
  font-size: 14px;
  padding: 10px 20px;
  margin-bottom: 24px;
  border-radius: 4px;
  border: 1px solid rgba(255,255,255,.1);
  text-align: center;
}

.emotion-31 {
  margin-top: 20px;
  border-top: 1px solid rgba(255,255,255,.1);
}

.emotion-23 {
  position: relative;
  overflow: hidden;
  color: #FFFFFF;
  border: 1px solid rgba(255,255,255,.1);
  border-radius: 4px;
  background: #333;
}

.emotion-20 {
  overflow-y: auto;
  height: 100%;
  overflow-x: auto;
  width: 100%;
  position: relative;
}

.emotion-20 code {
  padding-right: 10px;
}

.emotion-20 * .token {
  font-family: "Operator Mono","Fira Code Retina","Fira Code","FiraCode-Retina","Andale Mono","Lucida Console",Consolas,Monaco,monospace;
  -webkit-font-smoothing: antialiased;
}

.emotion-20 * .token.comment {
  color: #7C7C7C;
  font-style: italic;
}

.emotion-20 * .token.prolog {
  color: #7C7C7C;
  font-style: italic;
}

.emotion-20 * .token.doctype {
  color: #7C7C7C;
  font-style: italic;
}

.emotion-20 * .token.cdata {
  color: #7C7C7C;
  font-style: italic;
}

.emotion-20 * .token.string {
  color: #92C379;
}

.emotion-20 * .token.punctuation {
  color: #EDEDED;
}

.emotion-20 * .token.operator {
  color: #EDEDED;
}

.emotion-20 * .token.url {
  color: #C6C5FE;
}

.emotion-20 * .token.symbol {
  color: #C6C5FE;
}

.emotion-20 * .token.number {
  color: #C6C5FE;
}

.emotion-20 * .token.boolean {
  color: #C6C5FE;
}

.emotion-20 * .token.variable {
  color: #C6C5FE;
}

.emotion-20 * .token.constant {
  color: #C6C5FE;
}

.emotion-20 * .token.inserted {
  color: #C6C5FE;
}

.emotion-20 * .token.atrule {
  color: #B474DD;
}

.emotion-20 * .token.keyword {
  color: #B474DD;
}

.emotion-20 * .token.attr-value {
  color: #B474DD;
}

.emotion-20 * .token.function {
  color: #EDEDED;
}

.emotion-20 * .token.deleted {
  color: #9a050f;
}

.emotion-20 * .token.important {
  font-weight: bold;
}

.emotion-20 * .token.bold {
  font-weight: bold;
}

.emotion-20 * .token.italic {
  font-style: italic;
}

.emotion-20 * .token.class-name {
  color: #FFFFB6;
}

.emotion-20 * .token.tag {
  color: #A8FF60;
}

.emotion-20 * .token.selector {
  color: #A8FF60;
}

.emotion-20 * .token.attr-name {
  color: #96CBFE;
}

.emotion-20 * .token.property {
  color: #96CBFE;
}

.emotion-20 * .token.regex {
  color: #96CBFE;
}

.emotion-20 * .token.entity {
  color: #96CBFE;
}

.emotion-20 * .token.directive.tag .tag {
  background: #ffff00;
  color: #EDEDED;
}

.emotion-20 * .language-json .token.boolean {
  color: #B474DD;
}

.emotion-20 * .language-json .token.number {
  color: #B474DD;
}

.emotion-20 * .language-json .token.property {
  color: #FFFFB6;
}

.emotion-20 * .namespace {
  opacity: 0.7;
}

.emotion-19 {
  display: -webkit-box;
  display: -webkit-flex;
  display: -ms-flexbox;
  display: flex;
  -webkit-box-pack: start;
  -webkit-justify-content: flex-start;
  -ms-flex-pack: start;
  justify-content: flex-start;
  margin: 0;
  padding: 10px;
}

.emotion-18 {
  -webkit-flex: 1;
  -ms-flex: 1;
  flex: 1;
  padding-right: 0;
  opacity: 1;
}

.emotion-22 {
  position: absolute;
  bottom: 0;
  right: 0;
  max-width: 100%;
  display: -webkit-box;
  display: -webkit-flex;
  display: -ms-flexbox;
  display: flex;
<<<<<<< HEAD
=======
  background: #FFFFFF;
  z-index: 1;
>>>>>>> 56fea533
}

.emotion-21 {
  border: 0 none;
  padding: 4px 10px;
  cursor: pointer;
  display: -webkit-box;
  display: -webkit-flex;
  display: -ms-flexbox;
  display: flex;
  -webkit-align-items: center;
  -webkit-box-align: center;
  -ms-flex-align: center;
  align-items: center;
  color: #FFFFFF;
  background: #333;
  font-size: 12px;
  line-height: 16px;
  font-weight: 700;
  border-top: 1px solid rgba(255,255,255,.1);
  border-left: 1px solid rgba(255,255,255,.1);
  margin-left: -1px;
  border-radius: 4px 0 0 0;
}

.emotion-21:not(:last-child) {
  border-right: 1px solid rgba(255,255,255,.1);
}

.emotion-21 + * {
  border-left: 1px solid rgba(255,255,255,.1);
  border-radius: 0;
}

.emotion-21:focus {
  box-shadow: #1EA7FD 0 -3px 0 0 inset;
  outline: 0 none;
}

<div
  style="position:relative;height:calc(100vh);width:calc(100vw)"
>
  <div
    class="emotion-42"
  >
    <div
      class="emotion-8"
      data-simplebar="true"
    >
      <div
        class="simplebar-wrapper"
      >
        <div
          class="simplebar-height-auto-observer-wrapper"
        >
          <div
            class="simplebar-height-auto-observer"
          />
        </div>
        <div
          class="simplebar-mask"
        >
          <div
            class="simplebar-offset"
          >
            <div
              class="simplebar-content-wrapper"
            >
              <div
                class="simplebar-content"
              >
                <div
                  class="emotion-7"
                >
                  <div
                    class="emotion-2"
                  >
                    <div
                      class="emotion-1"
                      role="tablist"
                    >
                      <button
                        class="emotion-0"
                        role="tab"
                        type="button"
                      >
                        About
                      </button>
                    </div>
                  </div>
                  <div
                    class="emotion-6"
                  >
                    <button
                      class="emotion-5"
                    >
                      <svg
                        class="emotion-4"
                        viewBox="0 0 1024 1024"
                      >
                        <path
                          class="emotion-3"
                          d="M693.022 637.866c15.62 15.622 15.618 40.95 0 56.566-15.622 15.622-40.946 15.624-56.562 0.002l-124.46-124.458-124.456 124.458c-15.622 15.622-40.944 15.622-56.562 0-15.624-15.622-15.624-40.946-0.002-56.568l124.454-124.456-124.452-124.45c-15.622-15.622-15.622-40.946 0-56.564 15.62-15.624 40.944-15.624 56.568-0.002l124.45 124.45 124.454-124.452c15.622-15.62 40.95-15.62 56.566 0 15.622 15.62 15.624 40.944 0.002 56.56l-124.456 124.458 124.456 124.456zM828.784 828.784c-174.956 174.956-458.614 174.956-633.566 0-174.958-174.956-174.958-458.614 0-633.566 174.954-174.958 458.612-174.958 633.566 0 174.954 174.952 174.954 458.612 0 633.566zM880 511.998c-0.002-98.296-38.28-190.708-107.786-260.212s-161.92-107.786-260.214-107.788c-98.296 0.002-190.71 38.282-260.216 107.786-69.506 69.508-107.782 161.918-107.786 260.214 0.002 98.296 38.282 190.71 107.786 260.216 69.508 69.506 161.918 107.784 260.216 107.784 98.296 0 190.708-38.278 260.214-107.784s107.784-161.92 107.786-260.216z"
                        />
                      </svg>
                    </button>
                  </div>
                </div>
              </div>
            </div>
          </div>
        </div>
        <div
          class="simplebar-placeholder"
        />
      </div>
      <div
        class="simplebar-track simplebar-horizontal"
      >
        <div
          class="simplebar-scrollbar"
        />
      </div>
      <div
        class="simplebar-track simplebar-vertical"
      >
        <div
          class="simplebar-scrollbar"
        />
      </div>
    </div>
    <div
      class="emotion-41"
    >
      <div
        class="emotion-40"
        role="tabpanel"
      >
        <div
          class="emotion-39"
        >
          <header
            class="emotion-9"
          >
            <svg
              viewBox="0 0 64 64"
            >
              <title>
                Storybook icon
              </title>
              <g
                fill="none"
                fill-rule="evenodd"
                id="Artboard"
                stroke="none"
                stroke-width="1"
              >
                <path
                  d="M8.04798541,58.7875918 L6.07908839,6.32540407 C6.01406344,4.5927838 7.34257463,3.12440831 9.07303814,3.01625434 L53.6958037,0.227331489 C55.457209,0.117243658 56.974354,1.45590096 57.0844418,3.21730626 C57.0885895,3.28366922 57.0906648,3.35014546 57.0906648,3.41663791 L57.0906648,60.5834697 C57.0906648,62.3483119 55.6599776,63.7789992 53.8951354,63.7789992 C53.847325,63.7789992 53.7995207,63.7779262 53.7517585,63.775781 L11.0978899,61.8600599 C9.43669044,61.7854501 8.11034889,60.4492961 8.04798541,58.7875918 Z"
                  fill="#FF4785"
                  fill-rule="nonzero"
                  id="path-1"
                />
                <path
                  d="M35.9095005,24.1768792 C35.9095005,25.420127 44.2838488,24.8242707 45.4080313,23.9509748 C45.4080313,15.4847538 40.8652557,11.0358878 32.5466666,11.0358878 C24.2280775,11.0358878 19.5673077,15.553972 19.5673077,22.3311017 C19.5673077,34.1346028 35.4965208,34.3605071 35.4965208,40.7987804 C35.4965208,42.606015 34.6115646,43.6790606 32.6646607,43.6790606 C30.127786,43.6790606 29.1248356,42.3834613 29.2428298,37.9783269 C29.2428298,37.0226907 19.5673077,36.7247626 19.2723223,37.9783269 C18.5211693,48.6535354 25.1720308,51.7326752 32.7826549,51.7326752 C40.1572906,51.7326752 45.939005,47.8018145 45.939005,40.6858282 C45.939005,28.035186 29.7738035,28.3740425 29.7738035,22.1051974 C29.7738035,19.5637737 31.6617103,19.2249173 32.7826549,19.2249173 C33.9625966,19.2249173 36.0864917,19.4328883 35.9095005,24.1768792 Z"
                  fill="#FFFFFF"
                  fill-rule="nonzero"
                  id="path9_fill-path"
                />
                <path
                  d="M44.0461638,0.830433986 L50.1874092,0.446606143 L50.443532,7.7810017 C50.4527198,8.04410717 50.2468789,8.26484453 49.9837734,8.27403237 C49.871115,8.27796649 49.7607078,8.24184808 49.6721567,8.17209069 L47.3089847,6.3104681 L44.5110468,8.43287463 C44.3012992,8.591981 44.0022839,8.55092814 43.8431776,8.34118051 C43.7762017,8.25288717 43.742082,8.14401677 43.7466857,8.03329059 L44.0461638,0.830433986 Z"
                  fill="#FFFFFF"
                  id="Path"
                />
              </g>
            </svg>
            Storybook 5.0.0
          </header>
          <div
            class="emotion-10"
          >
            Storybook 5.0.3 is available. Upgrade from 5.0.0 now.
          </div>
          <div
            class="emotion-16"
          >
            <span
              class="emotion-11"
            >
              5.0.3 Changelog
            </span>
            <a
              class="emotion-15"
              href="https://github.com/storybookjs/storybook/blob/next/CHANGELOG.md"
              target="_blank"
            >
              <span
                class="emotion-14"
              >
                Read full changelog
                <svg
                  class="emotion-4"
                  viewBox="0 0 1024 1024"
                >
                  <path
                    class="emotion-3"
                    d="M768.072 514.022c0 10.236-3.904 20.47-11.712 28.282l-344.098 344.156c-15.62 15.624-40.946 15.624-56.568 0.006-15.622-15.622-15.624-40.948-0.006-56.568l315.82-315.876-315.868-315.922c-15.618-15.624-15.618-40.952 0.004-56.568 15.624-15.62 40.95-15.618 56.57 0.006l344.144 344.204c7.81 7.81 11.714 18.044 11.714 28.28z"
                  />
                </svg>
              </span>
            </a>
          </div>
          <div
            class="emotion-17"
          >
            <ul>
              <li>
                upgrade webpack & babel to latest
              </li>
              <li>
                new addParameters and third argument to .add to pass data to addons
              </li>
              <li>
                added the ability to theme storybook
              </li>
              <li>
                improved ui for mobile devices
              </li>
              <li>
                improved performance of addon-knobs
              </li>
            </ul>
          </div>
          <div
            class="emotion-31"
          >
            <div
              class="emotion-17"
            >
              <p>
                <b>
                  Upgrade all Storybook packages to latest:
                </b>
              </p>
              <div
                class="emotion-23"
              >
                <div
                  class="emotion-20"
                  data-simplebar="true"
                >
                  <div
                    class="simplebar-wrapper"
                  >
                    <div
                      class="simplebar-height-auto-observer-wrapper"
                    >
                      <div
                        class="simplebar-height-auto-observer"
                      />
                    </div>
                    <div
                      class="simplebar-mask"
                    >
                      <div
                        class="simplebar-offset"
                      >
                        <div
                          class="simplebar-content-wrapper"
                        >
                          <div
                            class="simplebar-content"
                          >
                            <pre
                              class="hljs emotion-19"
                            >
                              <code
                                class="emotion-18"
                              >
                                npx npm-check-updates 
                                <span
                                  class="token string"
                                >
                                  '/storybook/'
                                </span>
                                 -u 
                                <span
                                  class="token operator"
                                >
                                  &&
                                </span>
                                 
                                <span
                                  class="token function"
                                >
                                  npm
                                </span>
                                 
                                <span
                                  class="token function"
                                >
                                  install
                                </span>
                              </code>
                            </pre>
                          </div>
                        </div>
                      </div>
                    </div>
                    <div
                      class="simplebar-placeholder"
                    />
                  </div>
                  <div
                    class="simplebar-track simplebar-horizontal"
                  >
                    <div
                      class="simplebar-scrollbar"
                    />
                  </div>
                  <div
                    class="simplebar-track simplebar-vertical"
                  >
                    <div
                      class="simplebar-scrollbar"
                    />
                  </div>
                </div>
                <div
                  class="emotion-22"
                >
                  <button
                    class="emotion-21"
                  >
                    Copy
                  </button>
                </div>
              </div>
              <p>
                Alternatively, if you're using yarn run the following command, and check all Storybook related packages:
              </p>
              <div
                class="emotion-23"
              >
                <div
                  class="emotion-20"
                  data-simplebar="true"
                >
                  <div
                    class="simplebar-wrapper"
                  >
                    <div
                      class="simplebar-height-auto-observer-wrapper"
                    >
                      <div
                        class="simplebar-height-auto-observer"
                      />
                    </div>
                    <div
                      class="simplebar-mask"
                    >
                      <div
                        class="simplebar-offset"
                      >
                        <div
                          class="simplebar-content-wrapper"
                        >
                          <div
                            class="simplebar-content"
                          >
                            <pre
                              class="hljs emotion-19"
                            >
                              <code
                                class="emotion-18"
                              >
                                <span
                                  class="token function"
                                >
                                  yarn
                                </span>
                                 upgrade-interactive --latest
                              </code>
                            </pre>
                          </div>
                        </div>
                      </div>
                    </div>
                    <div
                      class="simplebar-placeholder"
                    />
                  </div>
                  <div
                    class="simplebar-track simplebar-horizontal"
                  >
                    <div
                      class="simplebar-scrollbar"
                    />
                  </div>
                  <div
                    class="simplebar-track simplebar-vertical"
                  >
                    <div
                      class="simplebar-scrollbar"
                    />
                  </div>
                </div>
                <div
                  class="emotion-22"
                >
                  <button
                    class="emotion-21"
                  >
                    Copy
                  </button>
                </div>
              </div>
            </div>
          </div>
          <div
            class="emotion-38"
          >
            <a
              class="emotion-33"
              href="https://storybook.js.org"
              target="_blank"
            >
              <span
                class="emotion-32"
              >
                Docs
              </span>
            </a>
            <a
              class="emotion-33"
              href="https://github.com/storybookjs/storybook"
              target="_blank"
            >
              <span
                class="emotion-32"
              >
                GitHub
              </span>
            </a>
            <a
              class="emotion-33"
              href="https://storybook.js.org/support"
              target="_blank"
            >
              <span
                class="emotion-32"
              >
                Support
              </span>
            </a>
          </div>
        </div>
      </div>
    </div>
  </div>
</div>
`;

exports[`Storyshots UI|Settings/AboutScreen up to date 1`] = `
.emotion-28 {
  width: 100%;
  height: 100%;
  box-sizing: border-box;
  display: -webkit-box;
  display: -webkit-flex;
  display: -ms-flexbox;
  display: flex;
  -webkit-flex-direction: column;
  -ms-flex-direction: column;
  flex-direction: column;
}

.emotion-8 {
  overflow-y: hidden;
  overflow-x: auto;
  width: 100%;
  color: #999999;
  width: 100%;
  height: 40px;
  -webkit-flex-shrink: 0;
  -ms-flex-negative: 0;
  flex-shrink: 0;
  box-shadow: rgba(255,255,255,.1) 0 -1px 0 0 inset;
  background: #333333;
}

.emotion-7 {
  display: -webkit-box;
  display: -webkit-flex;
  display: -ms-flexbox;
  display: flex;
  -webkit-box-pack: justify;
  -webkit-justify-content: space-between;
  -ms-flex-pack: justify;
  justify-content: space-between;
  position: relative;
  -webkit-flex-wrap: nowrap;
  -ms-flex-wrap: nowrap;
  flex-wrap: nowrap;
  -webkit-flex-shrink: 0;
  -ms-flex-negative: 0;
  flex-shrink: 0;
  height: 40px;
}

.emotion-2 {
  display: -webkit-box;
  display: -webkit-flex;
  display: -ms-flexbox;
  display: flex;
  white-space: nowrap;
  -webkit-flex-basis: auto;
  -ms-flex-preferred-size: auto;
  flex-basis: auto;
  -webkit-flex-shrink: 0;
  -ms-flex-negative: 0;
  flex-shrink: 0;
}

.emotion-2 > * {
  margin-left: 15px;
}

.emotion-1 {
  overflow: hidden;
}

.emotion-1:first-of-type {
  margin-left: 0;
}

.emotion-0 {
  white-space: normal;
  display: -webkit-inline-box;
  display: -webkit-inline-flex;
  display: -ms-inline-flexbox;
  display: inline-flex;
  overflow: hidden;
  vertical-align: top;
  -webkit-box-pack: center;
  -webkit-justify-content: center;
  -ms-flex-pack: center;
  justify-content: center;
  -webkit-align-items: center;
  -webkit-box-align: center;
  -ms-flex-align: center;
  align-items: center;
  text-align: center;
  -webkit-text-decoration: none;
  text-decoration: none;
  padding: 0 15px;
  text-transform: capitalize;
  -webkit-transition: color 0.2s linear,border-bottom-color 0.2s linear;
  transition: color 0.2s linear,border-bottom-color 0.2s linear;
  height: 40px;
  line-height: 12px;
  cursor: pointer;
  background: transparent;
  border: 0 solid transparent;
  border-top: 3px solid transparent;
  border-bottom: 3px solid transparent;
  font-weight: bold;
  font-size: 13px;
  color: #1EA7FD;
  border-bottom-color: #1EA7FD;
}

.emotion-0:empty {
  display: none;
}

.emotion-0:focus {
  outline: 0 none;
  border-bottom-color: #1EA7FD;
}

.emotion-6 {
  display: -webkit-box;
  display: -webkit-flex;
  display: -ms-flexbox;
  display: flex;
  white-space: nowrap;
  -webkit-flex-basis: auto;
  -ms-flex-preferred-size: auto;
  flex-basis: auto;
  -webkit-flex-shrink: 0;
  -ms-flex-negative: 0;
  flex-shrink: 0;
  margin-left: 30px;
}

.emotion-6 > * {
  margin-right: 15px;
}

.emotion-4 {
  shape-rendering: inherit;
  -webkit-transform: translate3d(0,0,0);
  -ms-transform: translate3d(0,0,0);
  transform: translate3d(0,0,0);
  display: block;
}

.emotion-3 {
  fill: currentColor;
}

.emotion-27 {
  display: block;
  position: relative;
  font-size: 13px;
  height: calc(100% - 40px);
  position: absolute;
  left: 0;
  right: 0;
  bottom: 0;
  top: 40px;
  overflow: auto;
}

.emotion-27 > *:first-child {
  position: absolute;
  left: 0;
  right: 0;
  bottom: 0;
  top: 0;
  height: 100%;
  overflow: auto;
}

.emotion-5 {
  height: 40px;
  background: none;
  color: inherit;
  padding: 0;
  cursor: pointer;
  border: 0 solid transparent;
  border-top: 3px solid transparent;
  border-bottom: 3px solid transparent;
  -webkit-transition: color 0.2s linear,border-bottom-color 0.2s linear;
  transition: color 0.2s linear,border-bottom-color 0.2s linear;
}

.emotion-5:hover,
.emotion-5:focus {
  outline: 0 none;
  color: #1EA7FD;
}

.emotion-5 > svg {
  width: 15px;
}

.emotion-24 {
  display: -webkit-box;
  display: -webkit-flex;
  display: -ms-flexbox;
  display: flex;
  padding-top: 20px;
  margin-top: 20px;
  border-top: 1px solid rgba(255,255,255,.1);
  font-weight: 700;
}

.emotion-24 > * + * {
  margin-left: 20px;
}

.emotion-19 {
  display: inline-block;
  -webkit-transition: all 150ms ease-out;
  transition: all 150ms ease-out;
  -webkit-text-decoration: none;
  text-decoration: none;
  color: #1EA7FD;
  color: #999999;
}

.emotion-19 svg path {
  fill: #1EA7FD;
}

.emotion-19:hover,
.emotion-19:focus {
  cursor: pointer;
  color: #0297f5;
}

.emotion-19:hover svg path,
.emotion-19:focus svg path {
  fill: #0297f5;
}

.emotion-19:active {
  color: #028ee6;
}

.emotion-19:active svg path {
  fill: #028ee6;
}

.emotion-19 svg {
  display: inline-block;
  height: 1em;
  width: 1em;
  vertical-align: text-top;
  position: relative;
  bottom: -0.125em;
  margin-right: 0.4em;
}

.emotion-19 svg path {
  fill: #999999;
}

.emotion-19:hover {
  color: #666666;
}

.emotion-19:hover svg path {
  fill: #666666;
}

.emotion-19:active {
  color: #444444;
}

.emotion-19:active svg path {
  fill: #444444;
}

.emotion-26 {
  display: block;
}

.emotion-25 {
  padding: 3rem 20px;
  max-width: 600px;
  margin: 0 auto;
}

.emotion-9 {
  margin-bottom: 20px;
  font-size: 28px;
  font-weight: 900;
  -webkit-align-items: center;
  -webkit-box-align: center;
  -ms-flex-align: center;
  align-items: center;
  display: -webkit-box;
  display: -webkit-flex;
  display: -ms-flexbox;
  display: flex;
}

.emotion-9 > svg {
  height: 32px;
  width: auto;
  margin-right: 8px;
}

.emotion-10 {
  background: #EAF3FC;
  color: #333333;
  font-weight: 700;
  font-size: 14px;
  padding: 10px 20px;
  margin-bottom: 24px;
  border-radius: 4px;
  border: 1px solid rgba(255,255,255,.1);
  text-align: center;
}

.emotion-16 {
  display: -webkit-box;
  display: -webkit-flex;
  display: -ms-flexbox;
  display: flex;
  -webkit-box-pack: justify;
  -webkit-justify-content: space-between;
  -ms-flex-pack: justify;
  justify-content: space-between;
  -webkit-align-items: center;
  -webkit-box-align: center;
  -ms-flex-align: center;
  align-items: center;
  margin-bottom: .75rem;
}

.emotion-11 {
  -webkit-letter-spacing: 0.35em;
  -moz-letter-spacing: 0.35em;
  -ms-letter-spacing: 0.35em;
  letter-spacing: 0.35em;
  text-transform: uppercase;
  font-weight: 900;
  font-size: 13px;
  line-height: 24px;
  color: #999999;
}

.emotion-15 {
  display: inline-block;
  -webkit-transition: all 150ms ease-out;
  transition: all 150ms ease-out;
  -webkit-text-decoration: none;
  text-decoration: none;
  color: #1EA7FD;
  color: #999999;
  font-size: 12px;
}

.emotion-15 svg path {
  fill: #1EA7FD;
}

.emotion-15:hover,
.emotion-15:focus {
  cursor: pointer;
  color: #0297f5;
}

.emotion-15:hover svg path,
.emotion-15:focus svg path {
  fill: #0297f5;
}

.emotion-15:active {
  color: #028ee6;
}

.emotion-15:active svg path {
  fill: #028ee6;
}

.emotion-15 svg {
  display: inline-block;
  height: 1em;
  width: 1em;
  vertical-align: text-top;
  position: relative;
  bottom: -0.125em;
  margin-right: 0.4em;
}

.emotion-15 svg path {
  fill: #999999;
}

.emotion-15:hover {
  color: #666666;
}

.emotion-15:hover svg path {
  fill: #666666;
}

.emotion-15:active {
  color: #444444;
}

.emotion-15:active svg path {
  fill: #444444;
}

.emotion-14 > svg:last-of-type {
  height: 0.7em;
  width: 0.7em;
  margin-right: 0;
  margin-left: 0.25em;
  bottom: auto;
  vertical-align: inherit;
}

.emotion-17 {
  font-size: 14px;
  line-height: 1.7;
  color: #FFFFFF;
}

.emotion-17 h1 {
  font-size: 32px;
  font-weight: 900;
}

.emotion-17 h2 {
  font-size: 24px;
  border-bottom: 1px solid rgba(255,255,255,.1);
}

.emotion-17 h3 {
  font-size: 20px;
}

.emotion-17 h4 {
  font-size: 16px;
}

.emotion-17 h5 {
  font-size: 14px;
}

.emotion-17 h6 {
  font-size: 14px;
  color: rgba(255,255,255,0.7);
}

.emotion-17 pre:not(.hljs) {
  background: transparent;
  border: none;
  border-radius: 0;
  padding: 0;
  margin: 0;
}

.emotion-17 pre pre,
.emotion-17 pre.hljs {
  padding: 15px;
  margin: 0;
  white-space: pre-wrap;
  color: #FFFFFF;
  font-size: 13px;
  line-height: 19px;
}

.emotion-17 pre pre code,
.emotion-17 pre.hljs code {
  color: inherit;
  font-size: inherit;
}

.emotion-17 pre code {
  margin: 0;
  padding: 0;
  white-space: pre;
  border: none;
  background: transparent;
}

.emotion-17 pre code,
.emotion-17 pre tt {
  background-color: transparent;
  border: none;
}

.emotion-17 body > *:first-of-type {
  margin-top: 0 !important;
}

.emotion-17 body > *:last-child {
  margin-bottom: 0 !important;
}

.emotion-17 a {
  color: #1EA7FD;
  -webkit-text-decoration: none;
  text-decoration: none;
}

.emotion-17 a.absent {
  color: #cc0000;
}

.emotion-17 a.anchor {
  display: block;
  padding-left: 30px;
  margin-left: -30px;
  cursor: pointer;
  position: absolute;
  top: 0;
  left: 0;
  bottom: 0;
}

.emotion-17 h1,
.emotion-17 h2,
.emotion-17 h3,
.emotion-17 h4,
.emotion-17 h5,
.emotion-17 h6 {
  margin: 20px 0 10px;
  padding: 0;
  cursor: text;
  position: relative;
}

.emotion-17 h2:first-of-type,
.emotion-17 h1:first-of-type,
.emotion-17 h1:first-of-type + h2,
.emotion-17 h3:first-of-type,
.emotion-17 h4:first-of-type,
.emotion-17 h5:first-of-type,
.emotion-17 h6:first-of-type {
  margin-top: 0;
  padding-top: 0;
}

.emotion-17 h1:hover a.anchor,
.emotion-17 h2:hover a.anchor,
.emotion-17 h3:hover a.anchor,
.emotion-17 h4:hover a.anchor,
.emotion-17 h5:hover a.anchor,
.emotion-17 h6:hover a.anchor {
  -webkit-text-decoration: none;
  text-decoration: none;
}

.emotion-17 h1 tt,
.emotion-17 h1 code {
  font-size: inherit;
}

.emotion-17 h2 tt,
.emotion-17 h2 code {
  font-size: inherit;
}

.emotion-17 h3 tt,
.emotion-17 h3 code {
  font-size: inherit;
}

.emotion-17 h4 tt,
.emotion-17 h4 code {
  font-size: inherit;
}

.emotion-17 h5 tt,
.emotion-17 h5 code {
  font-size: inherit;
}

.emotion-17 h6 tt,
.emotion-17 h6 code {
  font-size: inherit;
}

.emotion-17 p,
.emotion-17 blockquote,
.emotion-17 ul,
.emotion-17 ol,
.emotion-17 dl,
.emotion-17 li,
.emotion-17 table,
.emotion-17 pre {
  margin: 15px 0;
}

.emotion-17 hr {
  border: 0 none;
  color: rgba(255,255,255,.1);
  height: 4px;
  padding: 0;
}

.emotion-17 body > h2:first-of-type {
  margin-top: 0;
  padding-top: 0;
}

.emotion-17 body > h1:first-of-type {
  margin-top: 0;
  padding-top: 0;
}

.emotion-17 body > h1:first-of-type + h2 {
  margin-top: 0;
  padding-top: 0;
}

.emotion-17 body > h3:first-of-type,
.emotion-17 body > h4:first-of-type,
.emotion-17 body > h5:first-of-type,
.emotion-17 body > h6:first-of-type {
  margin-top: 0;
  padding-top: 0;
}

.emotion-17 a:first-of-type h1,
.emotion-17 a:first-of-type h2,
.emotion-17 a:first-of-type h3,
.emotion-17 a:first-of-type h4,
.emotion-17 a:first-of-type h5,
.emotion-17 a:first-of-type h6 {
  margin-top: 0;
  padding-top: 0;
}

.emotion-17 h1 p,
.emotion-17 h2 p,
.emotion-17 h3 p,
.emotion-17 h4 p,
.emotion-17 h5 p,
.emotion-17 h6 p {
  margin-top: 0;
}

.emotion-17 li p.first {
  display: inline-block;
}

.emotion-17 ul,
.emotion-17 ol {
  padding-left: 30px;
}

.emotion-17 ul :first-of-type,
.emotion-17 ol :first-of-type {
  margin-top: 0;
}

.emotion-17 ul :last-child,
.emotion-17 ol :last-child {
  margin-bottom: 0;
}

.emotion-17 dl {
  padding: 0;
}

.emotion-17 dl dt {
  font-size: 14px;
  font-weight: bold;
  font-style: italic;
  padding: 0;
  margin: 15px 0 5px;
}

.emotion-17 dl dt:first-of-type {
  padding: 0;
}

.emotion-17 dl dt > :first-of-type {
  margin-top: 0;
}

.emotion-17 dl dt > :last-child {
  margin-bottom: 0;
}

.emotion-17 dl dd {
  margin: 0 0 15px;
  padding: 0 15px;
}

.emotion-17 dl dd > :first-of-type {
  margin-top: 0;
}

.emotion-17 dl dd > :last-child {
  margin-bottom: 0;
}

.emotion-17 blockquote {
  border-left: 4px solid rgba(255,255,255,.1);
  padding: 0 15px;
  color: rgba(255,255,255,0.8);
}

.emotion-17 blockquote > :first-of-type {
  margin-top: 0;
}

.emotion-17 blockquote > :last-child {
  margin-bottom: 0;
}

.emotion-17 table {
  padding: 0;
  border-collapse: collapse;
}

.emotion-17 table tr {
  border-top: 1px solid rgba(255,255,255,.1);
  background-color: #333;
  margin: 0;
  padding: 0;
}

.emotion-17 table tr:nth-of-type(2n) {
  background-color: #3b3b3b;
}

.emotion-17 table tr th {
  font-weight: bold;
  border: 1px solid rgba(255,255,255,.1);
  text-align: left;
  margin: 0;
  padding: 6px 13px;
}

.emotion-17 table tr td {
  border: 1px solid rgba(255,255,255,.1);
  text-align: left;
  margin: 0;
  padding: 6px 13px;
}

.emotion-17 table tr th :first-of-type,
.emotion-17 table tr td :first-of-type {
  margin-top: 0;
}

.emotion-17 table tr th :last-child,
.emotion-17 table tr td :last-child {
  margin-bottom: 0;
}

.emotion-17 img {
  max-width: 100%;
}

.emotion-17 span.frame {
  display: block;
  overflow: hidden;
}

.emotion-17 span.frame > span {
  border: 1px solid #DDDDDD;
  display: block;
  float: left;
  overflow: hidden;
  margin: 13px 0 0;
  padding: 7px;
  width: auto;
}

.emotion-17 span.frame span img {
  display: block;
  float: left;
}

.emotion-17 span.frame span span {
  clear: both;
  color: #333333;
  display: block;
  padding: 5px 0 0;
}

.emotion-17 span.align-center {
  display: block;
  overflow: hidden;
  clear: both;
}

.emotion-17 span.align-center > span {
  display: block;
  overflow: hidden;
  margin: 13px auto 0;
  text-align: center;
}

.emotion-17 span.align-center span img {
  margin: 0 auto;
  text-align: center;
}

.emotion-17 span.align-right {
  display: block;
  overflow: hidden;
  clear: both;
}

.emotion-17 span.align-right > span {
  display: block;
  overflow: hidden;
  margin: 13px 0 0;
  text-align: right;
}

.emotion-17 span.align-right span img {
  margin: 0;
  text-align: right;
}

.emotion-17 span.float-left {
  display: block;
  margin-right: 13px;
  overflow: hidden;
  float: left;
}

.emotion-17 span.float-left span {
  margin: 13px 0 0;
}

.emotion-17 span.float-right {
  display: block;
  margin-left: 13px;
  overflow: hidden;
  float: right;
}

.emotion-17 span.float-right > span {
  display: block;
  overflow: hidden;
  margin: 13px auto 0;
  text-align: right;
}

.emotion-17 code,
.emotion-17 tt {
  margin: 0 2px;
  padding: 0 5px;
  white-space: nowrap;
  background-color: #383838;
  border-radius: 3px;
}

<div
  style="position:relative;height:calc(100vh);width:calc(100vw)"
>
  <div
    class="emotion-28"
  >
    <div
      class="emotion-8"
      data-simplebar="true"
    >
      <div
        class="simplebar-wrapper"
      >
        <div
          class="simplebar-height-auto-observer-wrapper"
        >
          <div
            class="simplebar-height-auto-observer"
          />
        </div>
        <div
          class="simplebar-mask"
        >
          <div
            class="simplebar-offset"
          >
            <div
              class="simplebar-content-wrapper"
            >
              <div
                class="simplebar-content"
              >
                <div
                  class="emotion-7"
                >
                  <div
                    class="emotion-2"
                  >
                    <div
                      class="emotion-1"
                      role="tablist"
                    >
                      <button
                        class="emotion-0"
                        role="tab"
                        type="button"
                      >
                        About
                      </button>
                    </div>
                  </div>
                  <div
                    class="emotion-6"
                  >
                    <button
                      class="emotion-5"
                    >
                      <svg
                        class="emotion-4"
                        viewBox="0 0 1024 1024"
                      >
                        <path
                          class="emotion-3"
                          d="M693.022 637.866c15.62 15.622 15.618 40.95 0 56.566-15.622 15.622-40.946 15.624-56.562 0.002l-124.46-124.458-124.456 124.458c-15.622 15.622-40.944 15.622-56.562 0-15.624-15.622-15.624-40.946-0.002-56.568l124.454-124.456-124.452-124.45c-15.622-15.622-15.622-40.946 0-56.564 15.62-15.624 40.944-15.624 56.568-0.002l124.45 124.45 124.454-124.452c15.622-15.62 40.95-15.62 56.566 0 15.622 15.62 15.624 40.944 0.002 56.56l-124.456 124.458 124.456 124.456zM828.784 828.784c-174.956 174.956-458.614 174.956-633.566 0-174.958-174.956-174.958-458.614 0-633.566 174.954-174.958 458.612-174.958 633.566 0 174.954 174.952 174.954 458.612 0 633.566zM880 511.998c-0.002-98.296-38.28-190.708-107.786-260.212s-161.92-107.786-260.214-107.788c-98.296 0.002-190.71 38.282-260.216 107.786-69.506 69.508-107.782 161.918-107.786 260.214 0.002 98.296 38.282 190.71 107.786 260.216 69.508 69.506 161.918 107.784 260.216 107.784 98.296 0 190.708-38.278 260.214-107.784s107.784-161.92 107.786-260.216z"
                        />
                      </svg>
                    </button>
                  </div>
                </div>
              </div>
            </div>
          </div>
        </div>
        <div
          class="simplebar-placeholder"
        />
      </div>
      <div
        class="simplebar-track simplebar-horizontal"
      >
        <div
          class="simplebar-scrollbar"
        />
      </div>
      <div
        class="simplebar-track simplebar-vertical"
      >
        <div
          class="simplebar-scrollbar"
        />
      </div>
    </div>
    <div
      class="emotion-27"
    >
      <div
        class="emotion-26"
        role="tabpanel"
      >
        <div
          class="emotion-25"
        >
          <header
            class="emotion-9"
          >
            <svg
              viewBox="0 0 64 64"
            >
              <title>
                Storybook icon
              </title>
              <g
                fill="none"
                fill-rule="evenodd"
                id="Artboard"
                stroke="none"
                stroke-width="1"
              >
                <path
                  d="M8.04798541,58.7875918 L6.07908839,6.32540407 C6.01406344,4.5927838 7.34257463,3.12440831 9.07303814,3.01625434 L53.6958037,0.227331489 C55.457209,0.117243658 56.974354,1.45590096 57.0844418,3.21730626 C57.0885895,3.28366922 57.0906648,3.35014546 57.0906648,3.41663791 L57.0906648,60.5834697 C57.0906648,62.3483119 55.6599776,63.7789992 53.8951354,63.7789992 C53.847325,63.7789992 53.7995207,63.7779262 53.7517585,63.775781 L11.0978899,61.8600599 C9.43669044,61.7854501 8.11034889,60.4492961 8.04798541,58.7875918 Z"
                  fill="#FF4785"
                  fill-rule="nonzero"
                  id="path-1"
                />
                <path
                  d="M35.9095005,24.1768792 C35.9095005,25.420127 44.2838488,24.8242707 45.4080313,23.9509748 C45.4080313,15.4847538 40.8652557,11.0358878 32.5466666,11.0358878 C24.2280775,11.0358878 19.5673077,15.553972 19.5673077,22.3311017 C19.5673077,34.1346028 35.4965208,34.3605071 35.4965208,40.7987804 C35.4965208,42.606015 34.6115646,43.6790606 32.6646607,43.6790606 C30.127786,43.6790606 29.1248356,42.3834613 29.2428298,37.9783269 C29.2428298,37.0226907 19.5673077,36.7247626 19.2723223,37.9783269 C18.5211693,48.6535354 25.1720308,51.7326752 32.7826549,51.7326752 C40.1572906,51.7326752 45.939005,47.8018145 45.939005,40.6858282 C45.939005,28.035186 29.7738035,28.3740425 29.7738035,22.1051974 C29.7738035,19.5637737 31.6617103,19.2249173 32.7826549,19.2249173 C33.9625966,19.2249173 36.0864917,19.4328883 35.9095005,24.1768792 Z"
                  fill="#FFFFFF"
                  fill-rule="nonzero"
                  id="path9_fill-path"
                />
                <path
                  d="M44.0461638,0.830433986 L50.1874092,0.446606143 L50.443532,7.7810017 C50.4527198,8.04410717 50.2468789,8.26484453 49.9837734,8.27403237 C49.871115,8.27796649 49.7607078,8.24184808 49.6721567,8.17209069 L47.3089847,6.3104681 L44.5110468,8.43287463 C44.3012992,8.591981 44.0022839,8.55092814 43.8431776,8.34118051 C43.7762017,8.25288717 43.742082,8.14401677 43.7466857,8.03329059 L44.0461638,0.830433986 Z"
                  fill="#FFFFFF"
                  id="Path"
                />
              </g>
            </svg>
            Storybook 5.0.0
          </header>
          <div
            class="emotion-10"
          >
            Looking good! You're up to date.
          </div>
          <div
            class="emotion-16"
          >
            <span
              class="emotion-11"
            >
              5.0.0 Changelog
            </span>
            <a
              class="emotion-15"
              href="https://github.com/storybookjs/storybook/blob/next/CHANGELOG.md"
              target="_blank"
            >
              <span
                class="emotion-14"
              >
                Read full changelog
                <svg
                  class="emotion-4"
                  viewBox="0 0 1024 1024"
                >
                  <path
                    class="emotion-3"
                    d="M768.072 514.022c0 10.236-3.904 20.47-11.712 28.282l-344.098 344.156c-15.62 15.624-40.946 15.624-56.568 0.006-15.622-15.622-15.624-40.948-0.006-56.568l315.82-315.876-315.868-315.922c-15.618-15.624-15.618-40.952 0.004-56.568 15.624-15.62 40.95-15.618 56.57 0.006l344.144 344.204c7.81 7.81 11.714 18.044 11.714 28.28z"
                  />
                </svg>
              </span>
            </a>
          </div>
          <div
            class="emotion-17"
          >
            <ul>
              <li>
                upgrade webpack & babel to latest
              </li>
              <li>
                new addParameters and third argument to .add to pass data to addons
              </li>
              <li>
                added the ability to theme storybook
              </li>
              <li>
                improved ui for mobile devices
              </li>
              <li>
                improved performance of addon-knobs
              </li>
            </ul>
          </div>
          <div
            class="emotion-24"
          >
            <a
              class="emotion-19"
              href="https://storybook.js.org"
              target="_blank"
            >
              <span
                class="emotion-18"
              >
                Docs
              </span>
            </a>
            <a
              class="emotion-19"
              href="https://github.com/storybookjs/storybook"
              target="_blank"
            >
              <span
                class="emotion-18"
              >
                GitHub
              </span>
            </a>
            <a
              class="emotion-19"
              href="https://storybook.js.org/support"
              target="_blank"
            >
              <span
                class="emotion-18"
              >
                Support
              </span>
            </a>
          </div>
        </div>
      </div>
    </div>
  </div>
</div>
`;<|MERGE_RESOLUTION|>--- conflicted
+++ resolved
@@ -512,11 +512,7 @@
               </span>
             </a>
             <a
-<<<<<<< HEAD
-              class="emotion-17"
-=======
               class="emotion-14"
->>>>>>> 56fea533
               href="https://github.com/storybookjs/storybook"
               target="_blank"
             >
@@ -1598,11 +1594,8 @@
   display: -webkit-flex;
   display: -ms-flexbox;
   display: flex;
-<<<<<<< HEAD
-=======
-  background: #FFFFFF;
+  background: #333;
   z-index: 1;
->>>>>>> 56fea533
 }
 
 .emotion-21 {
