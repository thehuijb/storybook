import React, { Component } from 'react';
import PropTypes from 'prop-types';

import { Route } from '@storybook/router';
<<<<<<< HEAD
import { Consumer } from '@storybook/api';
=======
import { history } from 'global';
>>>>>>> 00149fbc

import AboutScreen from './about';

// Clear a notification on mount. This could be exported by core/notifications.js perhaps?
class NotificationClearer extends Component {
  componentDidMount() {
    const { api, notificationId } = this.props;
    api.clearNotification(notificationId);
  }

  render() {
    const { children } = this.props;
    return children;
  }
}

NotificationClearer.propTypes = {
  api: PropTypes.shape({
    clearNotification: PropTypes.func.isRequired,
  }).isRequired,
  notificationId: PropTypes.string.isRequired,
  children: PropTypes.node.isRequired,
};

const mapper = ({ api }) => api;

export default () => (
  <Route path="about">
    <Consumer filter={mapper}>
      {api => (
        <NotificationClearer api={api} notificationId="update">
          <AboutScreen
            current={api.getCurrentVersion()}
            latest={api.getLatestVersion()}
            onClose={() => history.back()}
          />
        </NotificationClearer>
      )}
    </Consumer>
  </Route>
);<|MERGE_RESOLUTION|>--- conflicted
+++ resolved
@@ -1,12 +1,9 @@
+import { history } from 'global';
 import React, { Component } from 'react';
 import PropTypes from 'prop-types';
 
 import { Route } from '@storybook/router';
-<<<<<<< HEAD
 import { Consumer } from '@storybook/api';
-=======
-import { history } from 'global';
->>>>>>> 00149fbc
 
 import AboutScreen from './about';
 
@@ -31,12 +28,10 @@
   children: PropTypes.node.isRequired,
 };
 
-const mapper = ({ api }) => api;
-
 export default () => (
   <Route path="about">
-    <Consumer filter={mapper}>
-      {api => (
+    <Consumer>
+      {({ api }) => (
         <NotificationClearer api={api} notificationId="update">
           <AboutScreen
             current={api.getCurrentVersion()}
