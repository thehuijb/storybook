import PropTypes from 'prop-types';
import React from 'react';
import ReactModal from 'react-modal';
import FuzzySearch from 'react-fuzzy';

import { baseFonts } from '@storybook/components';

const modalStyle = {
  content: {
    top: '100px',
    right: 'auto',
    bottom: 'auto',
    left: '50%',
    marginLeft: '-215px',
    border: 'none',
    padding: 0,
    overflow: 'visible',
    ...baseFonts,
  },
  overlay: {
    background: 'transparent',
    zIndex: '1',
  },
};

const formatStories = stories => {
  const formattedStories = [];
  let i = 0;
  stories.forEach(val => {
    i += 1;
    formattedStories.push({
      type: 'kind',
      value: val.kind,
      id: i,
    });

    val.stories.forEach(story => {
      i += 1;
      formattedStories.push({
        type: 'story',
        value: story,
        id: i,
        kind: val.kind,
      });
    });
  });

  return formattedStories;
};

const suggestionTemplate = (props, state, styles, clickHandler) =>
  state.results.map((val, i) => {
    const style = state.selectedIndex === i ? styles.selectedResultStyle : styles.resultsStyle;
    return (
<<<<<<< HEAD
      // react-fuzzy has its own keyboard navigation
      // eslint-disable-next-line jsx-a11y/interactive-supports-focus,jsx-a11y/click-events-have-key-events
      <div
        tabIndex={0}
        role="option"
        aria-selected={state.selectedIndex === i}
        key={val.value}
        style={style}
        onClick={() => clickHandler(i)}
      >
        {val.value}
        <span style={{ float: 'right', opacity: 0.5 }}>
=======
      <div key={val.value} style={{ ...style, display: 'flex', justifyContent: 'space-between' }}>
        <p style={{ margin: 0 }}>{val.value}</p>
        <p style={{ opacity: 0.5, margin: 0, paddingLeft: 10, textAlign: 'right' }}>
>>>>>>> 7ba7de5b
          {val.type === 'story' ? `in ${val.kind}` : 'Kind'}
        </p>
      </div>
    );
  });

export default class SearchBox extends React.Component {
  constructor(props) {
    super(props);

    this.onSelect = this.onSelect.bind(this);
    this.fireOnStory = this.fireOnStory.bind(this);
    this.fireOnKind = this.fireOnKind.bind(this);
    this.inputRef = this.inputRef.bind(this);
  }

  componentDidUpdate(prevProps) {
    // focus search box on opening
    if (this.props.showSearchBox && !prevProps.showSearchBox && this.input != null) {
      this.input.focus();
    }
  }

  onSelect(selected) {
    const { onClose } = this.props;
    if (selected.type === 'story') this.fireOnStory(selected.value, selected.kind);
    else this.fireOnKind(selected.value);
    onClose();
  }

  fireOnKind(kind) {
    const { onSelectStory } = this.props;
    if (onSelectStory) onSelectStory(kind, null);
  }

  fireOnStory(story, kind) {
    const { onSelectStory } = this.props;
    if (onSelectStory) onSelectStory(kind, story);
  }

  inputRef(fuzzy) {
    if (fuzzy != null) {
      this.input = fuzzy.refs.searchBox;
    }
  }

  render() {
    return (
      <ReactModal
        isOpen={this.props.showSearchBox}
        onRequestClose={this.props.onClose}
        style={modalStyle}
        contentLabel="Search"
        shouldReturnFocusAfterClose={false}
      >
        <FuzzySearch
          list={formatStories(this.props.stories)}
          onSelect={this.onSelect}
          keys={['value', 'type']}
          resultsTemplate={suggestionTemplate}
          ref={this.inputRef}
        />
      </ReactModal>
    );
  }
}

SearchBox.defaultProps = { stories: [] };

SearchBox.propTypes = {
  showSearchBox: PropTypes.bool.isRequired,
  stories: PropTypes.arrayOf(PropTypes.object),
  onSelectStory: PropTypes.func.isRequired,
  onClose: PropTypes.func.isRequired,
};<|MERGE_RESOLUTION|>--- conflicted
+++ resolved
@@ -52,7 +52,6 @@
   state.results.map((val, i) => {
     const style = state.selectedIndex === i ? styles.selectedResultStyle : styles.resultsStyle;
     return (
-<<<<<<< HEAD
       // react-fuzzy has its own keyboard navigation
       // eslint-disable-next-line jsx-a11y/interactive-supports-focus,jsx-a11y/click-events-have-key-events
       <div
@@ -60,16 +59,11 @@
         role="option"
         aria-selected={state.selectedIndex === i}
         key={val.value}
-        style={style}
+        style={{ ...style, display: 'flex', justifyContent: 'space-between' }}
         onClick={() => clickHandler(i)}
       >
-        {val.value}
-        <span style={{ float: 'right', opacity: 0.5 }}>
-=======
-      <div key={val.value} style={{ ...style, display: 'flex', justifyContent: 'space-between' }}>
         <p style={{ margin: 0 }}>{val.value}</p>
         <p style={{ opacity: 0.5, margin: 0, paddingLeft: 10, textAlign: 'right' }}>
->>>>>>> 7ba7de5b
           {val.type === 'story' ? `in ${val.kind}` : 'Kind'}
         </p>
       </div>
