import { document, localStorage, window } from 'global';
import PropTypes from 'prop-types';
import React from 'react';
import SplitPane from 'react-split-pane';

import USplit from './usplit';
import Dimensions from './dimensions';

const rootStyle = {
  height: '100vh',
  backgroundColor: '#F7F7F7',
};

const leftPanelStyle = leftPanelOnTop => ({
  width: '100%',
  display: 'flex',
  flexDirection: leftPanelOnTop ? 'column' : 'row',
  alignItems: 'stretch',
  paddingRight: leftPanelOnTop ? 10 : 0,
});

const downPanelStyle = downPanelInRight => ({
  display: 'flex',
  flexDirection: downPanelInRight ? 'row' : 'column',
  alignItems: 'stretch',
  position: 'absolute',
  width: '100%',
  height: '100%',
  padding: downPanelInRight ? '5px 10px 10px 0' : '0px 10px 10px 0',
  boxSizing: 'border-box',
});

const resizerCursor = isVert => (isVert ? 'col-resize' : 'row-resize');

const storiesResizerStyle = (showLeftPanel, leftPanelOnTop) => ({
  cursor: showLeftPanel ? resizerCursor(!leftPanelOnTop) : undefined,
  height: leftPanelOnTop ? 10 : 'auto',
  width: leftPanelOnTop ? '100%' : 10,
  zIndex: 1,
});

const addonResizerStyle = (showDownPanel, downPanelInRight) => ({
  cursor: showDownPanel ? resizerCursor(downPanelInRight) : undefined,
  height: downPanelInRight ? '100%' : 10,
  width: downPanelInRight ? 10 : '100%',
  zIndex: 1,
});

const contentPanelStyle = (downPanelInRight, leftPanelOnTop) => ({
  position: 'absolute',
  boxSizing: 'border-box',
  width: '100%',
  height: '100%',
  padding: downPanelInRight ? '10px 2px 10px 0' : '10px 10px 2px 0',
  paddingTop: leftPanelOnTop ? 0 : 10,
});

const normalPreviewStyle = {
  width: '100%',
  height: '100%',
  backgroundColor: '#FFF',
  border: '1px solid #ECECEC',
  borderRadius: 4,
};

const fullScreenPreviewStyle = {
  position: 'fixed',
  left: '0px',
  right: '0px',
  top: '0px',
  zIndex: 1,
  backgroundColor: '#FFF',
  height: '100%',
  width: '100%',
  border: 0,
  margin: 0,
  padding: 0,
  overflow: 'hidden',
};

const defaultSizes = {
  addonPanel: {
    down: 200,
    right: 400,
  },
  storiesPanel: {
    left: 250,
    top: 400,
  },
};

const onDragStart = () => document.body.classList.add('dragging');

const onDragEnd = () => document.body.classList.remove('dragging');

const saveSizes = sizes => {
  try {
    localStorage.setItem('panelSizes', JSON.stringify(sizes));
    return true;
  } catch (e) {
    return false;
  }
};

const getSavedSizes = sizes => {
  try {
    const panelSizes = localStorage.getItem('panelSizes');
    if (panelSizes) {
      return JSON.parse(panelSizes);
    }
    saveSizes(sizes);
    return sizes;
  } catch (e) {
    saveSizes(sizes);
    return sizes;
  }
};

const conditionalRender = (condition, positive, negative) => (condition ? positive() : negative());

class Layout extends React.Component {
  constructor(props) {
    super(props);

    this.layerSizes = getSavedSizes(defaultSizes);

    this.state = {
      previewPanelDimensions: {
        height: 0,
        width: 0,
      },
    };

    this.onResize = this.onResize.bind(this);
  }

  componentDidMount() {
    window.addEventListener('resize', this.onResize);
  }

  componentWillUnmount() {
    window.removeEventListener('resize', this.onResize);
  }

  onResize(pane, mode) {
    return size => {
      this.layerSizes[pane][mode] = size;
      saveSizes(this.layerSizes);

      const { clientWidth, clientHeight } = this.previewPanelRef;

      this.setState({
        previewPanelDimensions: {
          width: clientWidth,
          height: clientHeight,
        },
      });
    };
  }

  render() {
    const {
      goFullScreen,
      showLeftPanel,
      showDownPanel,
      downPanelInRight,
      downPanel,
      leftPanel,
      preview,
    } = this.props;
    const { previewPanelDimensions } = this.state;

    const leftPanelOnTop = false;

    let previewStyle = normalPreviewStyle;

    if (goFullScreen) {
      previewStyle = fullScreenPreviewStyle;
    }

    const sizes = getSavedSizes(this.layerSizes);

    const leftPanelDefaultSize = !leftPanelOnTop ? sizes.storiesPanel.left : sizes.storiesPanel.top;
    const downPanelDefaultSize = !downPanelInRight ? sizes.addonPanel.down : sizes.addonPanel.right;

    const addonSplit = downPanelInRight ? 'vertical' : 'horizontal';
    const storiesSplit = leftPanelOnTop ? 'horizontal' : 'vertical';

    return (
      <div style={rootStyle}>
        <SplitPane
          split={storiesSplit}
          allowResize={showLeftPanel}
          minSize={150}
          maxSize={-400}
          size={showLeftPanel ? leftPanelDefaultSize : 1}
          defaultSize={leftPanelDefaultSize}
          resizerStyle={storiesResizerStyle(showLeftPanel, leftPanelOnTop)}
          onDragStarted={onDragStart}
          onDragFinished={onDragEnd}
          onChange={this.onResize('storiesPanel', leftPanelOnTop ? 'top' : 'left')}
        >
          {conditionalRender(
            showLeftPanel,
            () =>
              <div style={leftPanelStyle(leftPanelOnTop)}>
<<<<<<< HEAD
                <div style={{ flexGrow: 1, height: '100%', width: '100%' }}>{leftPanel()}</div>
=======
                <div style={{ flexGrow: 1, height: '100%' }}>
                  {leftPanel()}
                </div>
>>>>>>> c76bfb08
                <USplit shift={5} split={storiesSplit} />
              </div>,
            () => <span />
          )}

          <SplitPane
            split={addonSplit}
            allowResize={showDownPanel}
            primary="second"
            minSize={downPanelInRight ? 200 : 100}
            maxSize={-200}
            size={showDownPanel ? downPanelDefaultSize : 1}
            defaultSize={downPanelDefaultSize}
            resizerStyle={addonResizerStyle(showDownPanel, downPanelInRight)}
            onDragStarted={onDragStart}
            onDragFinished={onDragEnd}
            onChange={this.onResize('addonPanel', downPanelInRight ? 'right' : 'down')}
          >
            <div style={contentPanelStyle(downPanelInRight, leftPanelOnTop)}>
              <div
                style={previewStyle}
                ref={ref => {
                  this.previewPanelRef = ref;
                }}
              >
                {preview()}
              </div>
              <Dimensions {...previewPanelDimensions} />
            </div>
            {conditionalRender(
              showDownPanel,
              () =>
                <div style={downPanelStyle(downPanelInRight)}>
                  <USplit shift={-5} split={addonSplit} />
                  {downPanel()}
                </div>,
              () => <span />
            )}
          </SplitPane>
        </SplitPane>
      </div>
    );
  }
}

Layout.propTypes = {
  showLeftPanel: PropTypes.bool.isRequired,
  showDownPanel: PropTypes.bool.isRequired,
  goFullScreen: PropTypes.bool.isRequired,
  leftPanel: PropTypes.func.isRequired,
  preview: PropTypes.func.isRequired,
  downPanel: PropTypes.func.isRequired,
  downPanelInRight: PropTypes.bool.isRequired,
};

export default Layout;<|MERGE_RESOLUTION|>--- conflicted
+++ resolved
@@ -204,13 +204,9 @@
             showLeftPanel,
             () =>
               <div style={leftPanelStyle(leftPanelOnTop)}>
-<<<<<<< HEAD
-                <div style={{ flexGrow: 1, height: '100%', width: '100%' }}>{leftPanel()}</div>
-=======
-                <div style={{ flexGrow: 1, height: '100%' }}>
+                <div style={{ flexGrow: 1, height: '100%', width: '100%' }}>
                   {leftPanel()}
                 </div>
->>>>>>> c76bfb08
                 <USplit shift={5} split={storiesSplit} />
               </div>,
             () => <span />
