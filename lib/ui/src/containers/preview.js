--- conflicted
+++ resolved
@@ -14,43 +14,27 @@
 const createPreviewActions = memoize(1)(api => ({
   toggleFullscreen: () => api.toggleFullscreen(),
 }));
-const mapper = ({ api, state: { layout, location, path, storyId, viewMode, selected } }) => ({
-  api,
-  getElements: api.getElements,
-  actions: createPreviewActions(api),
-  options: layout,
-  location,
-  path,
-  storyId,
-  viewMode,
-  description: selected ? addExtraWhiteSpace(`${selected.kind} - ${selected.name}`) : '',
-});
+const mapper = ({ api, state: { layout, location, path, storyId, viewMode, selected } }) =>
+  api.renderPreview
+    ? { renderPreview: api.renderPreview }
+    : {
+        api,
+        getElements: api.getElements,
+        actions: createPreviewActions(api),
+        options: layout,
+        location,
+        path,
+        storyId,
+        viewMode,
+        description: selected ? addExtraWhiteSpace(`${selected.kind} - ${selected.name}`) : '',
+      };
 
 const PreviewConnected = React.memo(props => (
-<<<<<<< HEAD
-  <Consumer filter={mapper}>{fromState => <Preview {...props} {...fromState} />}</Consumer>
-=======
-  <Consumer>
-    {({ state, api }) =>
-      api.renderPreview ? (
-        api.renderPreview(state, api)
-      ) : (
-        <Preview
-          {...props}
-          {...createProps(
-            api,
-            state.layout,
-            state.location,
-            state.path,
-            state.storyId,
-            state.viewMode,
-            state.storiesHash[state.storyId]
-          )}
-        />
-      )
+  <Consumer filter={mapper}>
+    {fromState =>
+      fromState.renderPreview ? fromState.renderPreview() : <Preview {...props} {...fromState} />
     }
   </Consumer>
->>>>>>> 7fbb406a
 ));
 PreviewConnected.displayName = 'PreviewConnected';
 
