/* eslint-disable react/no-did-update-set-state */

import React, { Component, Fragment } from 'react';
import PropTypes from 'prop-types';
import { styled, withTheme } from '@storybook/theming';
import * as persistance from './persist';

import { Draggable, Handle } from './draggers';

export const Root = styled.div({
  position: 'fixed',
  left: 0,
  top: 0,
  width: '100vw',
  height: '100vh',
  overflow: 'hidden',
});

const Pane = styled.div(
  {
    position: 'absolute',
    boxSizing: 'border-box',
    top: 0,
    left: 0,
    width: '100%',
    height: '100%',
  },
  ({ hidden }) =>
    hidden
      ? {
          opacity: 0,
        }
      : {
          opacity: 1,
        },
  ({ top }) =>
    top
      ? {
          zIndex: 9,
        }
      : {},
  ({ border, theme }) => {
    switch (border) {
      case 'left': {
        return {
          borderLeft: `1px solid ${theme.appBorderColor}`,
        };
      }
      case 'right': {
        return {
          borderRight: `1px solid ${theme.appBorderColor}`,
        };
      }
      case 'top': {
        return {
          borderTop: `1px solid ${theme.appBorderColor}`,
        };
      }
      case 'bottom': {
        return {
          borderBottom: `1px solid ${theme.appBorderColor}`,
        };
      }
      default: {
        return {};
      }
    }
  },
  ({ animate }) =>
    animate
      ? {
          transition: ['width', 'height', 'top', 'left', 'background', 'opacity', 'transform']
            .map(p => `${p} 0.1s ease-out`)
            .join(','),
        }
      : {}
);

const Paper = styled.div(
  {
    position: 'absolute',
    top: 0,
    left: 0,
    width: '100%',
    height: '100%',
  },
  ({ isFullscreen, theme }) =>
    isFullscreen
      ? {
          boxShadow: 'none',
          borderRadius: '0',
        }
      : {
          background: theme.background.content,
          borderRadius: theme.appBorderRadius,
          overflow: 'hidden',
          boxShadow: '0 1px 5px 0 rgba(0, 0, 0, 0.1)',
        }
);

export const Nav = ({ hidden, children, position, ...props }) =>
  hidden ? null : (
    <Pane style={position} {...props}>
      {children}
    </Pane>
  );

Nav.propTypes = {
  hidden: PropTypes.bool,
  children: PropTypes.node.isRequired,
  position: PropTypes.shape({}),
};
Nav.defaultProps = {
  hidden: false,
  position: undefined,
};

export const Main = ({ isFullscreen, children, position, ...props }) => (
  <Pane style={position} top {...props}>
    <Paper isFullscreen={isFullscreen}>{children}</Paper>
  </Pane>
);

Main.propTypes = {
  isFullscreen: PropTypes.bool,
  children: PropTypes.node.isRequired,
  position: PropTypes.shape({}),
};
Main.defaultProps = {
  isFullscreen: false,
  position: undefined,
};

export const Preview = ({ hidden, children, position, ...props }) => (
  <Pane style={position} top hidden={hidden} {...props}>
    {children}
  </Pane>
);

Preview.propTypes = {
  hidden: PropTypes.bool,
  children: PropTypes.node.isRequired,
  position: PropTypes.shape({}),
};
Preview.defaultProps = {
  hidden: false,
  position: undefined,
};

export const Panel = ({ hidden, children, position, align, ...props }) => (
  <Pane style={position} hidden={hidden} {...props} border={align === 'bottom' ? 'top' : 'left'}>
    {children}
  </Pane>
);

Panel.propTypes = {
  hidden: PropTypes.bool,
  children: PropTypes.node.isRequired,
  position: PropTypes.shape({}),
  align: PropTypes.oneOf(['bottom', 'right']),
};

Panel.defaultProps = {
  hidden: false,
  position: undefined,
  align: 'right',
};

const HoverBlocker = styled.div({
  position: 'absolute',
  left: 0,
  top: 0,
  zIndex: 15,
  height: '100vh',
  width: '100vw',
});

const getPreviewPosition = ({
  panelPosition,
  isPanelHidden,
  isNavHidden,
  isFullscreen,
  bounds,
  resizerPanel,
  resizerNav,
  margin,
}) => {
  if (isFullscreen || isPanelHidden) {
    return {};
  }

  const navX = isNavHidden ? 0 : resizerNav.x;
  const panelX = isPanelHidden ? 0 : resizerPanel.x;
  const panelY = isPanelHidden ? 0 : resizerPanel.y;

  return panelPosition === 'bottom'
    ? {
        height: panelY - margin,
        left: 0,
        top: 0,
        width: bounds.width - navX - 2 * margin,
      }
    : {
        height: bounds.height - 2 * margin,
        left: 0,
        top: 0,
        width: panelX - navX - margin,
      };
};

const getMainPosition = ({ bounds, resizerNav, isNavHidden, isFullscreen, margin }) => {
  if (isFullscreen) {
    return {};
  }

  const navX = isNavHidden ? 0 : resizerNav.x;

  return {
    height: bounds.height - margin * 2,
    left: navX + margin,
    top: margin,
    width: bounds.width - navX - margin * 2,
  };
};

const getPanelPosition = ({
  isPanelBottom,
  isPanelHidden,
  isNavHidden,
  bounds,
  resizerPanel,
  resizerNav,
  margin,
}) => {
  const navX = isNavHidden ? 0 : resizerNav.x;
  const panelX = resizerPanel.x;
  const panelY = resizerPanel.y;

  if (isPanelBottom && isPanelHidden) {
    return {
      height: bounds.height - panelY - margin,
      left: 0,
      top: panelY - margin,
      width: bounds.width - navX - 2 * margin,
    };
  }
  if (!isPanelBottom && isPanelHidden) {
    return {
      height: bounds.height - 2 * margin,
      left: panelX - navX - margin,
      top: 0,
      width: bounds.width - panelX - margin,
    };
  }

  return isPanelBottom
    ? {
        height: bounds.height - panelY - margin,
        left: 0,
        top: panelY - margin,
        width: bounds.width - navX - 2 * margin,
      }
    : {
        height: bounds.height - 2 * margin,
        left: panelX - navX - margin,
        top: 0,
        width: bounds.width - panelX - margin,
      };
};

class Layout extends Component {
  constructor(props) {
    super(props);

    const { bounds, options } = props;

    const { resizerNav, resizerPanel } = persistance.get();

    this.state = {
      isDragging: false,
      resizerNav: resizerNav || { x: 200, y: 0 },
      resizerPanel:
        resizerPanel ||
        (options.panelPosition === 'bottom'
          ? { x: 0, y: Math.round(bounds.height * 0.6) }
          : { x: bounds.width - 400, y: 0 }),
    };
  }

  componentDidUpdate(prevProps, prevState) {
    const { resizerPanel, resizerNav } = this.state;

    persistance.set({
      resizerPanel,
      resizerNav,
    });
    const { width: prevWidth, height: prevHeight } = prevProps.bounds;
    const { bounds, options } = this.props;
    const { width, height } = bounds;
    if (width !== prevWidth || height !== prevHeight) {
      const { panelPosition } = options;
      const isPanelBottom = panelPosition === 'bottom';
      if (isPanelBottom) {
        this.setState({
          resizerPanel: {
            x: prevState.resizerPanel.x,
            y: prevState.resizerPanel.y - (prevHeight - height),
          },
        });
      } else {
        this.setState({
          resizerPanel: {
            x: prevState.resizerPanel.x - (prevWidth - width),
            y: prevState.resizerPanel.y,
          },
        });
      }
    }
  }

  static getDerivedStateFromProps(props, state) {
    const { bounds, options } = props;
    const { resizerPanel, resizerNav } = state;

    const isNavHidden = options.isFullscreen || !options.showNav;
    const isPanelHidden = options.isFullscreen || !options.showPanel;

    const { panelPosition } = options;
    const isPanelRight = panelPosition === 'right';
    const isPanelBottom = panelPosition === 'bottom';

    const navX = resizerNav.x;
    const panelX = resizerPanel.x;
    const panelY = resizerPanel.y;
    const minimalMainWidth = !isPanelHidden && isPanelRight ? 400 : 200;

    const mutation = {};

    if (!isNavHidden) {
      if (bounds.width - minimalMainWidth < navX) {
        mutation.resizerNav = {
          x: bounds.width - minimalMainWidth,
          y: 0,
        };
      } else if (bounds.width - minimalMainWidth < 200 || navX < 200) {
        mutation.resizerNav = {
          x: 200,
          y: 0,
        };
      }
    }
    if (isPanelRight && !isPanelHidden) {
      if (bounds.width - 200 < panelX || panelX === 0) {
        mutation.resizerPanel = {
          x: bounds.width - 200,
          y: 0,
        };
      } else if (navX + 200 > panelX) {
        mutation.resizerPanel = {
          x: navX + 200,
          y: 0,
        };
      }
    }

    if (isPanelBottom && !isPanelHidden) {
      if (bounds.height - 200 < panelY || panelY === 0) {
        mutation.resizerPanel = {
          x: 0,
          y: bounds.height - 200,
        };
      }
    }

    return mutation.resizerPanel || mutation.resizerNav ? { ...state, ...mutation } : state;
  }

  resizeNav = (e, data) => {
    if (data.deltaX) {
      this.setState({ resizerNav: { x: data.x, y: data.y } });
    }
  };

  resizePanel = (e, data) => {
    const { options } = this.props;

    if (
      (data.deltaY && options.panelPosition === 'bottom') ||
      (data.deltaX && options.panelPosition === 'right')
    ) {
      this.setState({ resizerPanel: { x: data.x, y: data.y } });
    }
  };

  setDragNav = () => {
    this.setState({ isDragging: 'nav' });
  };

  setDragPanel = () => {
    this.setState({ isDragging: 'panel' });
  };

  unsetDrag = () => {
    this.setState({ isDragging: false });
  };

  render() {
    const { children, bounds, options, theme, viewMode, panelCount } = this.props;
    const { isDragging, resizerNav, resizerPanel } = this.state;

    const margin = theme.layoutMargin;
    const isNavHidden = options.isFullscreen || !options.showNav;
    const isPanelHidden =
      options.isFullscreen || !options.showPanel || viewMode !== 'story' || panelCount === 0;
    const isFullscreen = options.isFullscreen || (isNavHidden && isPanelHidden);
    const { isToolshown } = options;

    const { panelPosition } = options;
    const isPanelBottom = panelPosition === 'bottom';
    const isPanelRight = panelPosition === 'right';

    const panelX = resizerPanel.x;
    const navX = resizerNav.x;

    return bounds ? (
      <Fragment>
        {isNavHidden ? null : (
          <Draggable
            axis="x"
            position={resizerNav}
            bounds={{
              left: 200,
              top: 0,
              right: isPanelRight && !isPanelHidden ? panelX - 200 : bounds.width - 200,
              bottom: 0,
            }}
            onStart={this.setDragNav}
            onDrag={this.resizeNav}
            onStop={this.unsetDrag}
          >
            <Handle shadow="left" axis="x" isDragging={isDragging === 'nav'} />
          </Draggable>
        )}

        {isPanelHidden ? null : (
          <Draggable
            axis={isPanelBottom ? 'y' : 'x'}
            position={resizerPanel}
            bounds={
              isPanelBottom
                ? {
                    left: 0,
                    top: 200,
                    right: 0,
                    bottom: bounds.height - 200,
                  }
                : {
                    left: isNavHidden ? 200 : navX + 200,
                    top: 0,
                    right: bounds.width - 200,
                    bottom: 0,
                  }
            }
            onStart={this.setDragPanel}
            onDrag={this.resizePanel}
            onStop={this.unsetDrag}
          >
            <Handle
              isDragging={isDragging === 'panel'}
              shadow={isPanelBottom ? 'top' : 'left'}
              style={
                isPanelBottom
                  ? {
                      left: navX + margin,
                      width: bounds.width - navX - 2 * margin,
                      marginTop: -margin,
                    }
                  : {
                      marginLeft: -margin,
                    }
              }
              axis={isPanelBottom ? 'y' : 'x'}
            />
          </Draggable>
        )}

        {isDragging ? <HoverBlocker /> : null}
        {children({
          mainProps: {
            viewMode,
            animate: !isDragging,
            isFullscreen,
            position: getMainPosition({ bounds, resizerNav, isNavHidden, isFullscreen, margin }),
          },
          previewProps: {
            viewMode,
            animate: !isDragging,
            isFullscreen,
            isToolshown,
            position: getPreviewPosition({
              isFullscreen,
              isNavHidden,
              isPanelHidden,
              resizerNav,
              resizerPanel,
              bounds,
              panelPosition,
              margin,
            }),
          },
          navProps: {
            viewMode,
            animate: !isDragging,
            hidden: isNavHidden,
            position: {
              height: bounds.height,
              left: 0,
              top: 0,
              width: navX + margin,
            },
          },
          panelProps: {
            viewMode,
            animate: !isDragging,
            align: options.panelPosition,
            hidden: isPanelHidden,
            position: getPanelPosition({
              isPanelBottom,
              isPanelHidden,
              isNavHidden,
              bounds,
              resizerPanel,
              resizerNav,
              margin,
            }),
          },
        })}
      </Fragment>
    ) : null;
  }
}
Layout.propTypes = {
  children: PropTypes.func.isRequired,
  panelCount: PropTypes.number.isRequired,
  bounds: PropTypes.shape({
    width: PropTypes.number.isRequired,
    height: PropTypes.number.isRequired,
  }).isRequired,
  options: PropTypes.shape({
    isFullscreen: PropTypes.bool.isRequired,
    showNav: PropTypes.bool.isRequired,
    showPanel: PropTypes.bool.isRequired,
    panelPosition: PropTypes.string.isRequired,
<<<<<<< HEAD
    isToolshown: PropTypes.bool,
  }).isRequired,
  viewMode: PropTypes.oneOf(['story', 'info', 'docs']),
  theme: PropTypes.shape({
    layoutMargin: PropTypes.number,
  }).isRequired,
=======
    isToolshown: PropTypes.bool.isRequired,
  }).isRequired,
  viewMode: PropTypes.oneOf(['story', 'info', 'docs', 'settings']),
  theme: PropTypes.shape({ layoutMargin: PropTypes.number }).isRequired,
>>>>>>> 9b60c47e
};
Layout.defaultProps = {
  viewMode: undefined,
};

const ThemedLayout = withTheme(Layout);

export { ThemedLayout as Layout };<|MERGE_RESOLUTION|>--- conflicted
+++ resolved
@@ -551,19 +551,10 @@
     showNav: PropTypes.bool.isRequired,
     showPanel: PropTypes.bool.isRequired,
     panelPosition: PropTypes.string.isRequired,
-<<<<<<< HEAD
-    isToolshown: PropTypes.bool,
-  }).isRequired,
-  viewMode: PropTypes.oneOf(['story', 'info', 'docs']),
-  theme: PropTypes.shape({
-    layoutMargin: PropTypes.number,
-  }).isRequired,
-=======
     isToolshown: PropTypes.bool.isRequired,
   }).isRequired,
   viewMode: PropTypes.oneOf(['story', 'info', 'docs', 'settings']),
   theme: PropTypes.shape({ layoutMargin: PropTypes.number }).isRequired,
->>>>>>> 9b60c47e
 };
 Layout.defaultProps = {
   viewMode: undefined,
