{
  "name": "@storybook/ui",
<<<<<<< HEAD
  "version": "5.2.0-beta.43",
=======
  "version": "5.2.0-beta.46",
>>>>>>> 22deb2fe
  "description": "Core Storybook UI",
  "keywords": [
    "storybook"
  ],
  "homepage": "https://github.com/storybookjs/storybook/tree/master/lib/ui",
  "bugs": {
    "url": "https://github.com/storybookjs/storybook/issues"
  },
  "repository": {
    "type": "git",
    "url": "https://github.com/storybookjs/storybook.git",
    "directory": "lib/ui"
  },
  "license": "MIT",
  "main": "dist/index.js",
  "jsnext:main": "src/index.js",
  "scripts": {
    "createDlls": "node -r esm ./scripts/createDlls.js",
    "prepare": "node ../../scripts/prepare.js"
  },
  "dependencies": {
<<<<<<< HEAD
    "@storybook/addon-actions": "5.2.0-beta.43",
    "@storybook/addon-knobs": "5.2.0-beta.43",
    "@storybook/addons": "5.2.0-beta.43",
    "@storybook/api": "5.2.0-beta.43",
    "@storybook/channels": "5.2.0-beta.43",
    "@storybook/client-logger": "5.2.0-beta.43",
    "@storybook/components": "5.2.0-beta.43",
    "@storybook/core-events": "5.2.0-beta.43",
    "@storybook/router": "5.2.0-beta.43",
    "@storybook/theming": "5.2.0-beta.43",
=======
    "@storybook/addon-actions": "5.2.0-beta.46",
    "@storybook/addon-knobs": "5.2.0-beta.46",
    "@storybook/addons": "5.2.0-beta.46",
    "@storybook/api": "5.2.0-beta.46",
    "@storybook/channels": "5.2.0-beta.46",
    "@storybook/client-logger": "5.2.0-beta.46",
    "@storybook/components": "5.2.0-beta.46",
    "@storybook/core-events": "5.2.0-beta.46",
    "@storybook/router": "5.2.0-beta.46",
    "@storybook/theming": "5.2.0-beta.46",
>>>>>>> 22deb2fe
    "copy-to-clipboard": "^3.0.8",
    "core-js": "^3.0.1",
    "core-js-pure": "^3.0.1",
    "emotion-theming": "^10.0.14",
    "fast-deep-equal": "^2.0.1",
    "fuse.js": "^3.4.4",
    "global": "^4.3.2",
    "lodash": "^4.17.11",
    "markdown-to-jsx": "^6.9.3",
    "memoizerific": "^1.11.3",
    "polished": "^3.3.1",
    "prop-types": "^15.7.2",
    "qs": "^6.6.0",
    "react": "^16.8.3",
    "react-dom": "^16.8.3",
    "react-draggable": "^3.1.1",
    "react-helmet-async": "^1.0.2",
    "react-hotkeys": "2.0.0-pre4",
    "react-sizeme": "^2.6.7",
    "regenerator-runtime": "^0.13.2",
    "resolve-from": "^5.0.0",
    "semver": "^6.0.0",
    "store2": "^2.7.1",
    "telejson": "^2.2.2",
    "util-deprecate": "^1.0.2"
  },
  "devDependencies": {
    "corejs-upgrade-webpack-plugin": "^2.2.0",
    "flush-promises": "^1.0.2",
    "terser-webpack-plugin": "^1.2.4",
    "webpack": "^4.33.0"
  },
  "publishConfig": {
    "access": "public"
  }
}<|MERGE_RESOLUTION|>--- conflicted
+++ resolved
@@ -1,10 +1,6 @@
 {
   "name": "@storybook/ui",
-<<<<<<< HEAD
-  "version": "5.2.0-beta.43",
-=======
   "version": "5.2.0-beta.46",
->>>>>>> 22deb2fe
   "description": "Core Storybook UI",
   "keywords": [
     "storybook"
@@ -26,18 +22,6 @@
     "prepare": "node ../../scripts/prepare.js"
   },
   "dependencies": {
-<<<<<<< HEAD
-    "@storybook/addon-actions": "5.2.0-beta.43",
-    "@storybook/addon-knobs": "5.2.0-beta.43",
-    "@storybook/addons": "5.2.0-beta.43",
-    "@storybook/api": "5.2.0-beta.43",
-    "@storybook/channels": "5.2.0-beta.43",
-    "@storybook/client-logger": "5.2.0-beta.43",
-    "@storybook/components": "5.2.0-beta.43",
-    "@storybook/core-events": "5.2.0-beta.43",
-    "@storybook/router": "5.2.0-beta.43",
-    "@storybook/theming": "5.2.0-beta.43",
-=======
     "@storybook/addon-actions": "5.2.0-beta.46",
     "@storybook/addon-knobs": "5.2.0-beta.46",
     "@storybook/addons": "5.2.0-beta.46",
@@ -48,7 +32,6 @@
     "@storybook/core-events": "5.2.0-beta.46",
     "@storybook/router": "5.2.0-beta.46",
     "@storybook/theming": "5.2.0-beta.46",
->>>>>>> 22deb2fe
     "copy-to-clipboard": "^3.0.8",
     "core-js": "^3.0.1",
     "core-js-pure": "^3.0.1",
