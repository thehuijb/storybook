--- conflicted
+++ resolved
@@ -15,6 +15,7 @@
     "storybook": "start-storybook -p 9010"
   },
   "dependencies": {
+    "@ndelangen/react-treebeard": "^2.1.0",
     "@storybook/components": "4.0.0-alpha.8",
     "@storybook/core-events": "4.0.0-alpha.8",
     "@storybook/mantra-core": "^1.7.2",
@@ -38,13 +39,7 @@
     "react-fuzzy": "^0.5.2",
     "react-icons": "^2.2.7",
     "react-lifecycles-compat": "^3.0.4",
-<<<<<<< HEAD
-    "react-modal": "^3.4.4",
-    "@ndelangen/react-treebeard": "^2.1.0"
-=======
-    "react-modal": "^3.4.5",
-    "react-treebeard": "^2.1.0"
->>>>>>> a46d3e8e
+    "react-modal": "^3.4.5"
   },
   "devDependencies": {
     "@storybook/addon-actions": "4.0.0-alpha.8",
