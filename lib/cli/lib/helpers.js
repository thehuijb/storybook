--- conflicted
+++ resolved
@@ -54,10 +54,7 @@
   fs.writeFileSync(packageJsonPath, content, 'utf8');
 }
 
-<<<<<<< HEAD
-export function commandLog(message) {
-=======
-exports.getBabelRc = function getBabelRc() {
+export function getBabelRc() {
   const babelRcPath = path.resolve('.babelrc');
   if (!fs.existsSync(babelRcPath)) {
     return false;
@@ -65,17 +62,16 @@
 
   const babelRcContent = fs.readFileSync(babelRcPath, 'utf8');
   return JSON.parse(babelRcContent);
-};
+}
 
-exports.writeBabelRc = function writeBabelRc(babelRc) {
+export function writeBabelRc(babelRc) {
   const content = `${JSON.stringify(babelRc, null, 2)}\n`;
   const babelRcPath = path.resolve('.babelrc');
 
   fs.writeFileSync(babelRcPath, content, 'utf8');
-};
+}
 
-exports.commandLog = function commandLog(message) {
->>>>>>> a9c85ba5
+export function commandLog(message) {
   process.stdout.write(chalk.cyan(' • ') + message);
   const done = (errorMessage, errorInfo) => {
     if (errorMessage) {
