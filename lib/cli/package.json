{
  "name": "@storybook/cli",
  "version": "3.3.0-alpha.2",
  "description": "Storybook's CLI - easiest method of adding storybook to your projects",
  "keywords": [
    "cli",
    "generator",
    "storybook"
  ],
  "homepage": "https://github.com/storybooks/storybook/tree/master/lib/cli",
  "bugs": {
    "url": "https://github.com/storybooks/storybook/issues"
  },
  "license": "MIT",
  "author": "Storybook Team",
  "bin": {
    "getstorybook": "./bin/index.js"
  },
  "repository": {
    "type": "git",
    "url": "https://github.com/storybooks/storybook.git"
  },
  "scripts": {
    "test-latest-cra": "cd test && ./test_latest_cra.sh",
    "posttest-latest-cra": "yarn posttest",
    "test": "cd test && ./run_tests.sh",
    "posttest": "rm -rfd test/run"
  },
  "dependencies": {
<<<<<<< HEAD
    "@storybook/codemod": "^3.3.0-alpha.2",
    "babel-plugin-transform-runtime": "^6.23.0",
    "babel-preset-env": "^1.6.0",
    "babel-register": "^6.26.0",
    "babel-runtime": "^6.26.0",
    "chalk": "^2.2.0",
=======
    "@storybook/codemod": "^3.2.13",
    "chalk": "^2.3.0",
>>>>>>> da234795
    "child-process-promise": "^2.2.1",
    "commander": "^2.11.0",
    "cross-spawn": "^5.0.1",
    "jscodeshift": "^0.3.30",
    "json5": "^0.5.1",
    "latest-version": "^3.1.0",
    "merge-dirs": "^0.2.1",
    "semver": "^5.4.1",
    "shelljs": "^0.7.8",
    "update-notifier": "^2.3.0"
  },
  "devDependencies": {
    "@storybook/addon-actions": "^3.3.0-alpha.2",
    "@storybook/addon-centered": "^3.3.0-alpha.2",
    "@storybook/addon-comments": "^3.3.0-alpha.2",
    "@storybook/addon-graphql": "^3.3.0-alpha.2",
    "@storybook/addon-info": "^3.3.0-alpha.2",
    "@storybook/addon-knobs": "^3.3.0-alpha.2",
    "@storybook/addon-links": "^3.3.0-alpha.2",
    "@storybook/addon-notes": "^3.3.0-alpha.2",
    "@storybook/addon-options": "^3.3.0-alpha.2",
    "@storybook/addon-storyshots": "^3.3.0-alpha.2",
    "@storybook/addons": "^3.3.0-alpha.2",
    "@storybook/angular": "^3.3.0-alpha.0",
    "@storybook/channel-postmessage": "^3.3.0-alpha.2",
    "@storybook/channel-websocket": "^3.3.0-alpha.2",
    "@storybook/channels": "^3.3.0-alpha.2",
    "@storybook/react": "^3.3.0-alpha.2",
    "@storybook/react-native": "^3.3.0-alpha.2",
    "@storybook/ui": "^3.3.0-alpha.2",
    "@storybook/vue": "^3.3.0-alpha.2",
    "check-node-version": "2.1.0",
    "npx": "9.6.0"
  }
}<|MERGE_RESOLUTION|>--- conflicted
+++ resolved
@@ -27,17 +27,12 @@
     "posttest": "rm -rfd test/run"
   },
   "dependencies": {
-<<<<<<< HEAD
     "@storybook/codemod": "^3.3.0-alpha.2",
     "babel-plugin-transform-runtime": "^6.23.0",
     "babel-preset-env": "^1.6.0",
     "babel-register": "^6.26.0",
     "babel-runtime": "^6.26.0",
-    "chalk": "^2.2.0",
-=======
-    "@storybook/codemod": "^3.2.13",
     "chalk": "^2.3.0",
->>>>>>> da234795
     "child-process-promise": "^2.2.1",
     "commander": "^2.11.0",
     "cross-spawn": "^5.0.1",
