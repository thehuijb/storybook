{
  "name": "@storybook/cli",
  "version": "4.1.0-alpha.11",
  "description": "Storybook's CLI - easiest method of adding storybook to your projects",
  "keywords": [
    "cli",
    "generator",
    "storybook"
  ],
  "homepage": "https://github.com/storybooks/storybook/tree/master/lib/cli",
  "bugs": {
    "url": "https://github.com/storybooks/storybook/issues"
  },
  "repository": {
    "type": "git",
    "url": "https://github.com/storybooks/storybook.git"
  },
  "license": "MIT",
  "author": "Storybook Team",
  "bin": {
    "getstorybook": "./bin/index.js",
    "sb": "./bin/index.js"
  },
  "scripts": {
    "test": "cd test && ./run_tests.sh",
    "test-latest-cra": "cd test && ./test_latest_cra.sh"
  },
  "dependencies": {
    "@babel/core": "^7.2.0",
    "@babel/preset-env": "^7.2.0",
    "@babel/register": "^7.0.0",
    "@storybook/codemod": "4.1.0-alpha.11",
    "chalk": "^2.4.1",
    "commander": "^2.19.0",
    "core-js": "^2.5.7",
    "cross-spawn": "^6.0.5",
    "inquirer": "^6.2.0",
    "jscodeshift": "^0.5.1",
    "json5": "^2.1.0",
    "merge-dirs": "^0.2.1",
    "semver": "^5.6.0",
    "shelljs": "^0.8.2",
    "update-notifier": "^2.5.0"
  },
  "devDependencies": {
<<<<<<< HEAD
    "@storybook/addon-actions": "4.1.0-alpha.10",
    "@storybook/addon-centered": "4.1.0-alpha.10",
    "@storybook/addon-graphql": "4.1.0-alpha.10",
    "@storybook/addon-info": "4.1.0-alpha.10",
    "@storybook/addon-knobs": "4.1.0-alpha.10",
    "@storybook/addon-links": "4.1.0-alpha.10",
    "@storybook/addon-notes": "4.1.0-alpha.10",
    "@storybook/addon-options": "4.1.0-alpha.10",
    "@storybook/addon-storyshots": "4.1.0-alpha.10",
    "@storybook/addons": "4.1.0-alpha.10",
    "@storybook/angular": "4.1.0-alpha.10",
    "@storybook/channel-postmessage": "4.1.0-alpha.10",
    "@storybook/channel-websocket": "4.1.0-alpha.10",
    "@storybook/channels": "4.1.0-alpha.10",
    "@storybook/ember": "4.1.0-alpha.10",
    "@storybook/html": "4.1.0-alpha.10",
    "@storybook/marko": "4.1.0-alpha.10",
    "@storybook/mithril": "4.1.0-alpha.10",
    "@storybook/polymer": "4.1.0-alpha.10",
    "@storybook/preact": "4.1.0-alpha.10",
    "@storybook/react": "4.1.0-alpha.10",
    "@storybook/react-native": "4.1.0-alpha.10",
    "@storybook/riot": "4.1.0-alpha.10",
    "@storybook/ui": "4.1.0-alpha.10",
    "@storybook/vue": "4.1.0-alpha.10"
=======
    "@storybook/addon-actions": "4.1.0-alpha.11",
    "@storybook/addon-centered": "4.1.0-alpha.11",
    "@storybook/addon-graphql": "4.1.0-alpha.11",
    "@storybook/addon-info": "4.1.0-alpha.11",
    "@storybook/addon-knobs": "4.1.0-alpha.11",
    "@storybook/addon-links": "4.1.0-alpha.11",
    "@storybook/addon-notes": "4.1.0-alpha.11",
    "@storybook/addon-options": "4.1.0-alpha.11",
    "@storybook/addon-storyshots": "4.1.0-alpha.11",
    "@storybook/addons": "4.1.0-alpha.11",
    "@storybook/angular": "4.1.0-alpha.11",
    "@storybook/channel-postmessage": "4.1.0-alpha.11",
    "@storybook/channel-websocket": "4.1.0-alpha.11",
    "@storybook/channels": "4.1.0-alpha.11",
    "@storybook/ember": "4.1.0-alpha.11",
    "@storybook/html": "4.1.0-alpha.11",
    "@storybook/marko": "4.1.0-alpha.11",
    "@storybook/mithril": "4.1.0-alpha.11",
    "@storybook/polymer": "4.1.0-alpha.11",
    "@storybook/react": "4.1.0-alpha.11",
    "@storybook/react-native": "4.1.0-alpha.11",
    "@storybook/riot": "4.1.0-alpha.11",
    "@storybook/ui": "4.1.0-alpha.11",
    "@storybook/vue": "4.1.0-alpha.11"
>>>>>>> aac91385
  },
  "publishConfig": {
    "access": "public"
  }
}<|MERGE_RESOLUTION|>--- conflicted
+++ resolved
@@ -43,33 +43,6 @@
     "update-notifier": "^2.5.0"
   },
   "devDependencies": {
-<<<<<<< HEAD
-    "@storybook/addon-actions": "4.1.0-alpha.10",
-    "@storybook/addon-centered": "4.1.0-alpha.10",
-    "@storybook/addon-graphql": "4.1.0-alpha.10",
-    "@storybook/addon-info": "4.1.0-alpha.10",
-    "@storybook/addon-knobs": "4.1.0-alpha.10",
-    "@storybook/addon-links": "4.1.0-alpha.10",
-    "@storybook/addon-notes": "4.1.0-alpha.10",
-    "@storybook/addon-options": "4.1.0-alpha.10",
-    "@storybook/addon-storyshots": "4.1.0-alpha.10",
-    "@storybook/addons": "4.1.0-alpha.10",
-    "@storybook/angular": "4.1.0-alpha.10",
-    "@storybook/channel-postmessage": "4.1.0-alpha.10",
-    "@storybook/channel-websocket": "4.1.0-alpha.10",
-    "@storybook/channels": "4.1.0-alpha.10",
-    "@storybook/ember": "4.1.0-alpha.10",
-    "@storybook/html": "4.1.0-alpha.10",
-    "@storybook/marko": "4.1.0-alpha.10",
-    "@storybook/mithril": "4.1.0-alpha.10",
-    "@storybook/polymer": "4.1.0-alpha.10",
-    "@storybook/preact": "4.1.0-alpha.10",
-    "@storybook/react": "4.1.0-alpha.10",
-    "@storybook/react-native": "4.1.0-alpha.10",
-    "@storybook/riot": "4.1.0-alpha.10",
-    "@storybook/ui": "4.1.0-alpha.10",
-    "@storybook/vue": "4.1.0-alpha.10"
-=======
     "@storybook/addon-actions": "4.1.0-alpha.11",
     "@storybook/addon-centered": "4.1.0-alpha.11",
     "@storybook/addon-graphql": "4.1.0-alpha.11",
@@ -89,12 +62,12 @@
     "@storybook/marko": "4.1.0-alpha.11",
     "@storybook/mithril": "4.1.0-alpha.11",
     "@storybook/polymer": "4.1.0-alpha.11",
+    "@storybook/preact": "4.1.0-alpha.11",
     "@storybook/react": "4.1.0-alpha.11",
     "@storybook/react-native": "4.1.0-alpha.11",
     "@storybook/riot": "4.1.0-alpha.11",
     "@storybook/ui": "4.1.0-alpha.11",
     "@storybook/vue": "4.1.0-alpha.11"
->>>>>>> aac91385
   },
   "publishConfig": {
     "access": "public"
