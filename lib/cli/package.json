--- conflicted
+++ resolved
@@ -38,15 +38,9 @@
   "dependencies": {
     "@babel/core": "^7.4.5",
     "@babel/preset-env": "^7.4.5",
-<<<<<<< HEAD
-    "@storybook/codemod": "5.3.0-alpha.45",
+    "@storybook/codemod": "5.3.0-alpha.46",
     "chalk": "^3.0.0",
     "commander": "^4.0.1",
-=======
-    "@storybook/codemod": "5.3.0-alpha.46",
-    "chalk": "^2.4.1",
-    "commander": "^3.0.2",
->>>>>>> 6341a0f7
     "core-js": "^3.0.1",
     "cross-spawn": "^7.0.0",
     "didyoumean": "^1.2.1",
