{
  "name": "@storybook/cli",
  "version": "5.3.0-alpha.39",
  "description": "Storybook's CLI - easiest method of adding storybook to your projects",
  "keywords": [
    "cli",
    "generator",
    "storybook"
  ],
  "homepage": "https://github.com/storybookjs/storybook/tree/master/lib/cli",
  "bugs": {
    "url": "https://github.com/storybookjs/storybook/issues"
  },
  "repository": {
    "type": "git",
    "url": "https://github.com/storybookjs/storybook.git",
    "directory": "lib/cli"
  },
  "license": "MIT",
  "author": "Storybook Team",
  "files": [
    "bin/**/*",
    "docs/**/*",
    "generators/**/*",
    "lib/**/*",
    "README.md",
    "*.js",
    "*.d.ts"
  ],
  "bin": {
    "getstorybook": "./bin/index.js",
    "sb": "./bin/index.js"
  },
  "scripts": {
    "test": "cd test && ./run_tests.sh",
    "test-latest-cra": "cd test && ./test_latest_cra.sh"
  },
  "dependencies": {
    "@babel/core": "^7.4.5",
    "@babel/preset-env": "^7.4.5",
    "@storybook/codemod": "5.3.0-alpha.39",
    "chalk": "^2.4.1",
    "commander": "^3.0.2",
    "core-js": "^3.0.1",
    "cross-spawn": "^7.0.0",
    "didyoumean": "^1.2.1",
    "envinfo": "^7.3.1",
    "esm": "3.2.25",
    "fs-extra": "^8.0.1",
    "inquirer": "^7.0.0",
    "jscodeshift": "^0.6.3",
    "json5": "^2.1.1",
    "pkg-add-deps": "^0.1.0",
    "semver": "^6.0.0",
    "shelljs": "^0.8.3",
    "strip-json-comments": "^3.0.1",
    "update-notifier": "^3.0.0"
  },
  "devDependencies": {
<<<<<<< HEAD
    "@storybook/addon-actions": "5.3.0-alpha.34",
    "@storybook/addon-centered": "5.3.0-alpha.34",
    "@storybook/addon-graphql": "5.3.0-alpha.34",
    "@storybook/addon-info": "5.3.0-alpha.34",
    "@storybook/addon-knobs": "5.3.0-alpha.34",
    "@storybook/addon-links": "5.3.0-alpha.34",
    "@storybook/addon-notes": "5.3.0-alpha.34",
    "@storybook/addon-options": "5.3.0-alpha.34",
    "@storybook/addon-storyshots": "5.3.0-alpha.34",
    "@storybook/addons": "5.3.0-alpha.34",
    "@storybook/angular": "5.3.0-alpha.34",
    "@storybook/aurelia": "5.3.0-alpha.34",
    "@storybook/channel-postmessage": "5.3.0-alpha.34",
    "@storybook/channel-websocket": "5.3.0-alpha.34",
    "@storybook/channels": "5.3.0-alpha.34",
    "@storybook/ember": "5.3.0-alpha.34",
    "@storybook/html": "5.3.0-alpha.34",
    "@storybook/marko": "5.3.0-alpha.34",
    "@storybook/mithril": "5.3.0-alpha.34",
    "@storybook/polymer": "5.3.0-alpha.34",
    "@storybook/preact": "5.3.0-alpha.34",
    "@storybook/rax": "5.3.0-alpha.34",
    "@storybook/react": "5.3.0-alpha.34",
    "@storybook/react-native": "5.3.0-alpha.34",
    "@storybook/riot": "5.3.0-alpha.34",
    "@storybook/svelte": "5.3.0-alpha.34",
    "@storybook/ui": "5.3.0-alpha.34",
    "@storybook/vue": "5.3.0-alpha.34"
=======
    "@storybook/addon-actions": "5.3.0-alpha.39",
    "@storybook/addon-centered": "5.3.0-alpha.39",
    "@storybook/addon-graphql": "5.3.0-alpha.39",
    "@storybook/addon-info": "5.3.0-alpha.39",
    "@storybook/addon-knobs": "5.3.0-alpha.39",
    "@storybook/addon-links": "5.3.0-alpha.39",
    "@storybook/addon-notes": "5.3.0-alpha.39",
    "@storybook/addon-options": "5.3.0-alpha.39",
    "@storybook/addon-storyshots": "5.3.0-alpha.39",
    "@storybook/addons": "5.3.0-alpha.39",
    "@storybook/angular": "5.3.0-alpha.39",
    "@storybook/channel-postmessage": "5.3.0-alpha.39",
    "@storybook/channel-websocket": "5.3.0-alpha.39",
    "@storybook/channels": "5.3.0-alpha.39",
    "@storybook/ember": "5.3.0-alpha.39",
    "@storybook/html": "5.3.0-alpha.39",
    "@storybook/marko": "5.3.0-alpha.39",
    "@storybook/mithril": "5.3.0-alpha.39",
    "@storybook/polymer": "5.3.0-alpha.39",
    "@storybook/preact": "5.3.0-alpha.39",
    "@storybook/rax": "5.3.0-alpha.39",
    "@storybook/react": "5.3.0-alpha.39",
    "@storybook/react-native": "5.3.0-alpha.39",
    "@storybook/riot": "5.3.0-alpha.39",
    "@storybook/svelte": "5.3.0-alpha.39",
    "@storybook/ui": "5.3.0-alpha.39",
    "@storybook/vue": "5.3.0-alpha.39"
>>>>>>> f0e27552
  },
  "publishConfig": {
    "access": "public"
  }
}<|MERGE_RESOLUTION|>--- conflicted
+++ resolved
@@ -57,36 +57,6 @@
     "update-notifier": "^3.0.0"
   },
   "devDependencies": {
-<<<<<<< HEAD
-    "@storybook/addon-actions": "5.3.0-alpha.34",
-    "@storybook/addon-centered": "5.3.0-alpha.34",
-    "@storybook/addon-graphql": "5.3.0-alpha.34",
-    "@storybook/addon-info": "5.3.0-alpha.34",
-    "@storybook/addon-knobs": "5.3.0-alpha.34",
-    "@storybook/addon-links": "5.3.0-alpha.34",
-    "@storybook/addon-notes": "5.3.0-alpha.34",
-    "@storybook/addon-options": "5.3.0-alpha.34",
-    "@storybook/addon-storyshots": "5.3.0-alpha.34",
-    "@storybook/addons": "5.3.0-alpha.34",
-    "@storybook/angular": "5.3.0-alpha.34",
-    "@storybook/aurelia": "5.3.0-alpha.34",
-    "@storybook/channel-postmessage": "5.3.0-alpha.34",
-    "@storybook/channel-websocket": "5.3.0-alpha.34",
-    "@storybook/channels": "5.3.0-alpha.34",
-    "@storybook/ember": "5.3.0-alpha.34",
-    "@storybook/html": "5.3.0-alpha.34",
-    "@storybook/marko": "5.3.0-alpha.34",
-    "@storybook/mithril": "5.3.0-alpha.34",
-    "@storybook/polymer": "5.3.0-alpha.34",
-    "@storybook/preact": "5.3.0-alpha.34",
-    "@storybook/rax": "5.3.0-alpha.34",
-    "@storybook/react": "5.3.0-alpha.34",
-    "@storybook/react-native": "5.3.0-alpha.34",
-    "@storybook/riot": "5.3.0-alpha.34",
-    "@storybook/svelte": "5.3.0-alpha.34",
-    "@storybook/ui": "5.3.0-alpha.34",
-    "@storybook/vue": "5.3.0-alpha.34"
-=======
     "@storybook/addon-actions": "5.3.0-alpha.39",
     "@storybook/addon-centered": "5.3.0-alpha.39",
     "@storybook/addon-graphql": "5.3.0-alpha.39",
@@ -114,7 +84,6 @@
     "@storybook/svelte": "5.3.0-alpha.39",
     "@storybook/ui": "5.3.0-alpha.39",
     "@storybook/vue": "5.3.0-alpha.39"
->>>>>>> f0e27552
   },
   "publishConfig": {
     "access": "public"
