{
  "name": "@storybook/channel-postmessage",
  "version": "6.0.0-alpha.28",
  "description": "",
  "keywords": [
    "storybook"
  ],
  "homepage": "https://github.com/storybookjs/storybook/tree/master/lib/channel-postmessage",
  "bugs": {
    "url": "https://github.com/storybookjs/storybook/issues"
  },
  "repository": {
    "type": "git",
    "url": "https://github.com/storybookjs/storybook.git",
    "directory": "lib/channel-postmessage"
  },
  "license": "MIT",
  "main": "dist/index.js",
  "types": "dist/index.d.ts",
  "files": [
    "dist/**/*",
    "README.md",
    "*.js",
    "*.d.ts",
    "ts3.5/**/*"
  ],
  "scripts": {
    "prepare": "node ../../scripts/prepare.js"
  },
  "dependencies": {
<<<<<<< HEAD
    "@storybook/channels": "6.0.0-alpha.27",
    "@storybook/core-events": "6.0.0-alpha.27",
    "@storybook/client-logger": "6.0.0-alpha.27",
=======
    "@storybook/channels": "6.0.0-alpha.28",
    "@storybook/client-logger": "6.0.0-alpha.28",
>>>>>>> 2ea4cb56
    "core-js": "^3.0.1",
    "global": "^4.3.2",
    "telejson": "^3.2.0"
  },
  "publishConfig": {
    "access": "public"
  },
  "gitHead": "4b9d901add9452525135caae98ae5f78dd8da9ff",
  "typesVersions": {
    "<=3.5": {
      "*": [
        "ts3.5/*"
      ]
    }
  }
}<|MERGE_RESOLUTION|>--- conflicted
+++ resolved
@@ -28,14 +28,9 @@
     "prepare": "node ../../scripts/prepare.js"
   },
   "dependencies": {
-<<<<<<< HEAD
-    "@storybook/channels": "6.0.0-alpha.27",
-    "@storybook/core-events": "6.0.0-alpha.27",
-    "@storybook/client-logger": "6.0.0-alpha.27",
-=======
     "@storybook/channels": "6.0.0-alpha.28",
+    "@storybook/core-events": "6.0.0-alpha.28",
     "@storybook/client-logger": "6.0.0-alpha.28",
->>>>>>> 2ea4cb56
     "core-js": "^3.0.1",
     "global": "^4.3.2",
     "telejson": "^3.2.0"
