import prettier from 'prettier';
<<<<<<< HEAD
=======
import camelCase from 'lodash/camelCase';
>>>>>>> a0561d26

/**
 * Convert a legacy story file to module format
 *
 * For example:
 *
 * ```
 * input { Button } from './Button';
 * storiesOf('Button', module).add('story', () => <Button label="The Button" />);
 * ```
 *
 * Becomes:
 *
 * ```
 * input { Button } from './Button';
 * export default {
 *   title: 'Button'
 * }
 * export const story = () => <Button label="The Button" />;
 *
 * NOTES: only support chained storiesOf() calls
 */
export default function transformer(file, api, options) {
  const j = api.jscodeshift;
  const root = j(file.source);

  function convertToModuleExports(path) {
    const base = j(path);

    const statements = [];
    const extraExports = [];

    // .addDecorator
    const decorators = [];
    base
      .find(j.CallExpression)
      .filter(
        call => call.node.callee.property && call.node.callee.property.name === 'addDecorator'
      )
      .forEach(add => {
        const decorator = add.node.arguments[0];
        decorators.push(decorator);
      });
    if (decorators.length > 0) {
      decorators.reverse();
      extraExports.push(
        j.property('init', j.identifier('decorators'), j.arrayExpression(decorators))
      );
    }

    // .addParameters
    const parameters = [];
    base
      .find(j.CallExpression)
      .filter(
        call => call.node.callee.property && call.node.callee.property.name === 'addParameters'
      )
      .forEach(add => {
        // jscodeshift gives us the find results in reverse, but these args come in
        // order, so we double reverse here. ugh.
        const params = [...add.node.arguments[0].properties];
        params.reverse();
        params.forEach(prop => parameters.push(prop));
      });
    if (parameters.length > 0) {
      parameters.reverse();
      extraExports.push(
        j.property('init', j.identifier('parameters'), j.objectExpression(parameters))
      );
    }

    // storiesOf(...)
    base
      .find(j.CallExpression)
      .filter(call => call.node.callee.name === 'storiesOf')
      .filter(call => call.node.arguments.length > 0 && call.node.arguments[0].type === 'Literal')
      .forEach(storiesOf => {
        const title = storiesOf.node.arguments[0].value;
        statements.push(
          j.exportDefaultDeclaration(
            j.objectExpression([
              j.property('init', j.identifier('title'), j.literal(title)),
              ...extraExports,
            ])
          )
        );
      });

    // .add(...)
    const adds = [];
    base
      .find(j.CallExpression)
      .filter(add => add.node.callee.property && add.node.callee.property.name === 'add')
      .filter(add => add.node.arguments.length >= 2 && add.node.arguments[0].type === 'Literal')
      .forEach(add => adds.push(add));

    adds.reverse();
    adds.push(path);

    adds.forEach(add => {
      let key = add.node.arguments[0].value;
      let name = null;
      if (/\s/.exec(key)) {
        name = key;
        key = camelCase(key);
      } else if (key === 'default') {
        name = key;
        key = 'defaultStory';
      }
      const val = add.node.arguments[1];
      statements.push(
        j.exportDeclaration(
          false,
          j.variableDeclaration('const', [j.variableDeclarator(j.identifier(key), val)])
        )
      );

      const storyAnnotations = [];

      if (name) {
        storyAnnotations.push(j.property('init', j.identifier('name'), j.literal(name)));
      }

      if (add.node.arguments.length > 2) {
        const storyParams = add.node.arguments[2];
        storyAnnotations.push(j.property('init', j.identifier('parameters'), storyParams));
      }

      if (storyAnnotations.length > 0) {
        statements.push(
          j.assignmentStatement(
            '=',
            j.memberExpression(j.identifier(key), j.identifier('story')),
            j.objectExpression(storyAnnotations)
          )
        );
      }
    });

    statements.reverse();
    statements.forEach(s => path.parent.insertAfter(s));
    base.remove();
  }

  // Save the original storiesOf
  const initialStoriesOf = root
    .find(j.CallExpression)
    .filter(call => call.node.callee.name === 'storiesOf');

  const defaultExports = root.find(j.ExportDefaultDeclaration);
  // If there's already a default export
  if (defaultExports.size() > 0) {
    if (initialStoriesOf.size() > 0) {
      // eslint-disable-next-line no-console
      console.log(
        `Found ${initialStoriesOf.size()} 'storiesOf' calls but existing default export, SKIPPING: '${
          file.path
        }'`
      );
    }
    return root.toSource();
  }

  // each top-level add expression corresponds to the last "add" of the chain.
  // replace it with the entire export statements
  root
    .find(j.CallExpression)
    .filter(add => add.node.callee.property && add.node.callee.property.name === 'add')
    .filter(add => add.node.arguments.length >= 2 && add.node.arguments[0].type === 'Literal')
    .filter(add => add.parentPath.node.type === 'ExpressionStatement')
    .forEach(convertToModuleExports);

  // remove storiesOf import
  root
    .find(j.ImportSpecifier)
    .filter(
      spec =>
        spec.node.imported.name === 'storiesOf' &&
        spec.parent.node.source.value.startsWith('@storybook/')
    )
    .forEach(spec => {
      const toRemove = spec.parent.node.specifiers.length > 1 ? spec : spec.parent;
      j(toRemove).remove();
    });

  const source = root.toSource({ trailingComma: true, quote: 'single', tabWidth: 2 });
  if (initialStoriesOf.size() > 1) {
    // eslint-disable-next-line no-console
    console.log(
      `Found ${initialStoriesOf.size()} 'storiesOf' calls, PLEASE FIX BY HAND: '${file.path}'`
    );
    return source;
  }

  return prettier.format(source, {
    parser: options.parser || 'babel',
    // FIXME: storybook defaults
    printWidth: 100,
    tabWidth: 2,
    bracketSpacing: true,
    trailingComma: 'es5',
    singleQuote: true,
  });
}<|MERGE_RESOLUTION|>--- conflicted
+++ resolved
@@ -1,8 +1,5 @@
 import prettier from 'prettier';
-<<<<<<< HEAD
-=======
 import camelCase from 'lodash/camelCase';
->>>>>>> a0561d26
 
 /**
  * Convert a legacy story file to module format
