--- conflicted
+++ resolved
@@ -35,10 +35,6 @@
     "@storybook/client-logger": "5.1.1",
     "@storybook/react": "5.1.1",
     "@storybook/theming": "5.1.1",
-<<<<<<< HEAD
-    "react-scripts": "^2.1.8"
-=======
     "react-scripts": "^3.0.1"
->>>>>>> 9337bedf
   }
 }