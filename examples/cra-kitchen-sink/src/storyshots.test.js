--- conflicted
+++ resolved
@@ -7,11 +7,7 @@
   framework: 'react',
   configPath: path.join(__dirname, '..', '.storybook'),
   test: multiSnapshotWithOptions({
-<<<<<<< HEAD
-    createNodeMock,
-=======
     renderer,
     serializer,
->>>>>>> 295c8b42
   }),
 });