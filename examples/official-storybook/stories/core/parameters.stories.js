import React from 'react';

// We would need to add this in config.js idomatically however that would make this file a bit confusing
import { addParameters } from '@storybook/react';

addParameters({ globalParameter: 'globalParameter' });

export default {
  title: 'Core|Parameters',
  module,
  decorators: [fn => fn({ parameters: { decoratorParameter: 'decoratorParameter' } })],
  parameters: {
    chapterParameter: 'chapterParameter',
  },
};

const removeFileName = ({ fileName, ...rest }) => ({
  ...rest,
});

// I'm not sure what we should recommend regarding propTypes? are they a good idea for examples?
// Given we sort of control the props, should we export a prop type?
export const passed = ({
  // eslint-disable-next-line react/prop-types
<<<<<<< HEAD
  parameters,
}) => <pre>Parameters are {JSON.stringify(removeFileName(parameters), null, 2)}</pre>;
=======
  parameters: { options, ...parameters },
}) => <pre>Parameters are {JSON.stringify(parameters, null, 2)}</pre>;
>>>>>>> 00149fbc
passed.title = 'passed to story';
passed.parameters = { storyParameter: 'storyParameter' };<|MERGE_RESOLUTION|>--- conflicted
+++ resolved
@@ -7,27 +7,17 @@
 
 export default {
   title: 'Core|Parameters',
-  module,
   decorators: [fn => fn({ parameters: { decoratorParameter: 'decoratorParameter' } })],
   parameters: {
     chapterParameter: 'chapterParameter',
   },
 };
 
-const removeFileName = ({ fileName, ...rest }) => ({
-  ...rest,
-});
-
 // I'm not sure what we should recommend regarding propTypes? are they a good idea for examples?
 // Given we sort of control the props, should we export a prop type?
 export const passed = ({
   // eslint-disable-next-line react/prop-types
-<<<<<<< HEAD
-  parameters,
-}) => <pre>Parameters are {JSON.stringify(removeFileName(parameters), null, 2)}</pre>;
-=======
   parameters: { options, ...parameters },
 }) => <pre>Parameters are {JSON.stringify(parameters, null, 2)}</pre>;
->>>>>>> 00149fbc
 passed.title = 'passed to story';
 passed.parameters = { storyParameter: 'storyParameter' };