{
  "name": "svelte-example",
  "version": "5.2.0-beta.40",
  "private": true,
  "scripts": {
    "build-storybook": "build-storybook -s public",
    "now-build": "node ../../scripts/bootstrap --core && yarn run build-storybook --quiet",
    "storybook": "start-storybook -p 9009 -s public"
  },
  "dependencies": {
    "global": "^4.3.2"
  },
  "devDependencies": {
<<<<<<< HEAD
    "@storybook/addon-a11y": "5.2.0-beta.22",
    "@storybook/addon-actions": "5.2.0-beta.22",
    "@storybook/addon-backgrounds": "5.2.0-beta.22",
    "@storybook/addon-centered": "5.2.0-beta.22",
    "@storybook/addon-docs": "5.2.0-beta.22",
    "@storybook/addon-knobs": "5.2.0-beta.22",
    "@storybook/addon-links": "5.2.0-beta.22",
    "@storybook/addon-notes": "5.2.0-beta.22",
    "@storybook/addon-options": "5.2.0-beta.22",
    "@storybook/addon-storyshots": "5.2.0-beta.22",
    "@storybook/addon-storysource": "5.2.0-beta.22",
    "@storybook/addon-viewport": "5.2.0-beta.22",
    "@storybook/addons": "5.2.0-beta.22",
    "@storybook/source-loader": "5.2.0-beta.22",
    "@storybook/svelte": "5.2.0-beta.22"
=======
    "@storybook/addon-a11y": "5.2.0-beta.40",
    "@storybook/addon-actions": "5.2.0-beta.40",
    "@storybook/addon-backgrounds": "5.2.0-beta.40",
    "@storybook/addon-centered": "5.2.0-beta.40",
    "@storybook/addon-knobs": "5.2.0-beta.40",
    "@storybook/addon-links": "5.2.0-beta.40",
    "@storybook/addon-notes": "5.2.0-beta.40",
    "@storybook/addon-options": "5.2.0-beta.40",
    "@storybook/addon-storyshots": "5.2.0-beta.40",
    "@storybook/addon-storysource": "5.2.0-beta.40",
    "@storybook/addon-viewport": "5.2.0-beta.40",
    "@storybook/addons": "5.2.0-beta.40",
    "@storybook/source-loader": "5.2.0-beta.40",
    "@storybook/svelte": "5.2.0-beta.40"
>>>>>>> a45bc685
  }
}<|MERGE_RESOLUTION|>--- conflicted
+++ resolved
@@ -11,27 +11,11 @@
     "global": "^4.3.2"
   },
   "devDependencies": {
-<<<<<<< HEAD
-    "@storybook/addon-a11y": "5.2.0-beta.22",
-    "@storybook/addon-actions": "5.2.0-beta.22",
-    "@storybook/addon-backgrounds": "5.2.0-beta.22",
-    "@storybook/addon-centered": "5.2.0-beta.22",
-    "@storybook/addon-docs": "5.2.0-beta.22",
-    "@storybook/addon-knobs": "5.2.0-beta.22",
-    "@storybook/addon-links": "5.2.0-beta.22",
-    "@storybook/addon-notes": "5.2.0-beta.22",
-    "@storybook/addon-options": "5.2.0-beta.22",
-    "@storybook/addon-storyshots": "5.2.0-beta.22",
-    "@storybook/addon-storysource": "5.2.0-beta.22",
-    "@storybook/addon-viewport": "5.2.0-beta.22",
-    "@storybook/addons": "5.2.0-beta.22",
-    "@storybook/source-loader": "5.2.0-beta.22",
-    "@storybook/svelte": "5.2.0-beta.22"
-=======
     "@storybook/addon-a11y": "5.2.0-beta.40",
     "@storybook/addon-actions": "5.2.0-beta.40",
     "@storybook/addon-backgrounds": "5.2.0-beta.40",
     "@storybook/addon-centered": "5.2.0-beta.40",
+    "@storybook/addon-docs": "5.2.0-beta.40",
     "@storybook/addon-knobs": "5.2.0-beta.40",
     "@storybook/addon-links": "5.2.0-beta.40",
     "@storybook/addon-notes": "5.2.0-beta.40",
@@ -42,6 +26,5 @@
     "@storybook/addons": "5.2.0-beta.40",
     "@storybook/source-loader": "5.2.0-beta.40",
     "@storybook/svelte": "5.2.0-beta.40"
->>>>>>> a45bc685
   }
 }