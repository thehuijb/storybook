--- conflicted
+++ resolved
@@ -1,10 +1,6 @@
 {
   "name": "polymer-cli",
-<<<<<<< HEAD
-  "version": "5.2.0-beta.43",
-=======
   "version": "5.2.0-beta.46",
->>>>>>> 22deb2fe
   "private": true,
   "scripts": {
     "build-storybook": "build-storybook",
@@ -14,19 +10,6 @@
   },
   "dependencies": {
     "@polymer/polymer": "^2.6.0",
-<<<<<<< HEAD
-    "@storybook/addon-a11y": "5.2.0-beta.43",
-    "@storybook/addon-actions": "5.2.0-beta.43",
-    "@storybook/addon-backgrounds": "5.2.0-beta.43",
-    "@storybook/addon-knobs": "5.2.0-beta.43",
-    "@storybook/addon-links": "5.2.0-beta.43",
-    "@storybook/addon-notes": "5.2.0-beta.43",
-    "@storybook/addon-options": "5.2.0-beta.43",
-    "@storybook/addon-storysource": "5.2.0-beta.43",
-    "@storybook/addon-viewport": "5.2.0-beta.43",
-    "@storybook/polymer": "5.2.0-beta.43",
-    "@storybook/source-loader": "5.2.0-beta.43",
-=======
     "@storybook/addon-a11y": "5.2.0-beta.46",
     "@storybook/addon-actions": "5.2.0-beta.46",
     "@storybook/addon-backgrounds": "5.2.0-beta.46",
@@ -38,7 +21,6 @@
     "@storybook/addon-viewport": "5.2.0-beta.46",
     "@storybook/polymer": "5.2.0-beta.46",
     "@storybook/source-loader": "5.2.0-beta.46",
->>>>>>> 22deb2fe
     "@webcomponents/webcomponentsjs": "^1.2.0",
     "global": "^4.3.2",
     "lit-html": "^1.0.0",
