--- conflicted
+++ resolved
@@ -1,10 +1,6 @@
 {
   "name": "ember-example",
-<<<<<<< HEAD
-  "version": "5.0.0-beta.2",
-=======
   "version": "5.0.0-beta.3",
->>>>>>> 247dd6a3
   "private": true,
   "scripts": {
     "build": "ember build",
@@ -18,20 +14,6 @@
   },
   "devDependencies": {
     "@babel/core": "^7.2.2",
-<<<<<<< HEAD
-    "@storybook/addon-a11y": "5.0.0-beta.2",
-    "@storybook/addon-actions": "5.0.0-beta.2",
-    "@storybook/addon-backgrounds": "5.0.0-beta.2",
-    "@storybook/addon-centered": "5.0.0-beta.2",
-    "@storybook/addon-knobs": "5.0.0-beta.2",
-    "@storybook/addon-links": "5.0.0-beta.2",
-    "@storybook/addon-notes": "5.0.0-beta.2",
-    "@storybook/addon-options": "5.0.0-beta.2",
-    "@storybook/addon-storysource": "5.0.0-beta.2",
-    "@storybook/addon-viewport": "5.0.0-beta.2",
-    "@storybook/addons": "5.0.0-beta.2",
-    "@storybook/ember": "5.0.0-beta.2",
-=======
     "@storybook/addon-a11y": "5.0.0-beta.3",
     "@storybook/addon-actions": "5.0.0-beta.3",
     "@storybook/addon-backgrounds": "5.0.0-beta.3",
@@ -44,7 +26,6 @@
     "@storybook/addon-viewport": "5.0.0-beta.3",
     "@storybook/addons": "5.0.0-beta.3",
     "@storybook/ember": "5.0.0-beta.3",
->>>>>>> 247dd6a3
     "babel-loader": "^8",
     "broccoli-asset-rev": "^3.0.0",
     "cross-env": "^5.2.0",
