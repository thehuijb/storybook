// Jest Snapshot v1, https://goo.gl/fbAQLP

<<<<<<< HEAD
exports[`Storyshots Addon/Backgrounds Story 1 1`] = `
=======
exports[`Storyshots Addon|Backgrounds story 1 1`] = `
>>>>>>> c2c1b4f3
<button>
  You should be able to switch backgrounds for this story
</button>
`;

<<<<<<< HEAD
exports[`Storyshots Addon/Backgrounds Story 2 1`] = `
=======
exports[`Storyshots Addon|Backgrounds story 2 1`] = `
>>>>>>> c2c1b4f3
<button>
  This one too!
</button>
`;<|MERGE_RESOLUTION|>--- conflicted
+++ resolved
@@ -1,20 +1,12 @@
 // Jest Snapshot v1, https://goo.gl/fbAQLP
 
-<<<<<<< HEAD
-exports[`Storyshots Addon/Backgrounds Story 1 1`] = `
-=======
-exports[`Storyshots Addon|Backgrounds story 1 1`] = `
->>>>>>> c2c1b4f3
+exports[`Storyshots Addon/Backgrounds story 1 1`] = `
 <button>
   You should be able to switch backgrounds for this story
 </button>
 `;
 
-<<<<<<< HEAD
-exports[`Storyshots Addon/Backgrounds Story 2 1`] = `
-=======
-exports[`Storyshots Addon|Backgrounds story 2 1`] = `
->>>>>>> c2c1b4f3
+exports[`Storyshots Addon/Backgrounds story 2 1`] = `
 <button>
   This one too!
 </button>
