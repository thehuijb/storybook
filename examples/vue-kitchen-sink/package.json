--- conflicted
+++ resolved
@@ -1,10 +1,6 @@
 {
   "name": "vue-example",
-<<<<<<< HEAD
-  "version": "4.0.0-alpha.24",
-=======
   "version": "4.0.0-alpha.25",
->>>>>>> 5971cee7
   "private": true,
   "scripts": {
     "build": "cross-env NODE_ENV=production webpack --progress --hide-modules",
@@ -17,21 +13,6 @@
     "vuex": "^3.0.0"
   },
   "devDependencies": {
-<<<<<<< HEAD
-    "@babel/core": "^7.1.0",
-    "@storybook/addon-actions": "4.0.0-alpha.24",
-    "@storybook/addon-backgrounds": "4.0.0-alpha.24",
-    "@storybook/addon-centered": "4.0.0-alpha.24",
-    "@storybook/addon-knobs": "4.0.0-alpha.24",
-    "@storybook/addon-links": "4.0.0-alpha.24",
-    "@storybook/addon-notes": "4.0.0-alpha.24",
-    "@storybook/addon-options": "4.0.0-alpha.24",
-    "@storybook/addon-storyshots": "4.0.0-alpha.24",
-    "@storybook/addon-storysource": "4.0.0-alpha.24",
-    "@storybook/addon-viewport": "4.0.0-alpha.24",
-    "@storybook/addons": "4.0.0-alpha.24",
-    "@storybook/vue": "4.0.0-alpha.24",
-=======
     "@babel/core": "^7.1.2",
     "@storybook/addon-actions": "4.0.0-alpha.25",
     "@storybook/addon-backgrounds": "4.0.0-alpha.25",
@@ -45,7 +26,6 @@
     "@storybook/addon-viewport": "4.0.0-alpha.25",
     "@storybook/addons": "4.0.0-alpha.25",
     "@storybook/vue": "4.0.0-alpha.25",
->>>>>>> 5971cee7
     "babel-core": "^7.0.0-bridge.0",
     "babel-loader": "^8.0.4",
     "cross-env": "^5.2.0",
