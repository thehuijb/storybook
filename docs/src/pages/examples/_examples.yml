coursera:
  thumbnail: coursera-ui.png
  title: Coursera
  description: Coursera UI component library
  demo: https://building.coursera.org/coursera-ui/
grommet:
  thumbnail: grommet.png
  title: Grommet
  description: Styled components for Reactjs
  demo: https://storybook.grommet.io/
  site: https://v2.grommet.io/
wix:
  thumbnail: wix.png
  title: Wix Style React
  description: Components that conform to Wix Style
  source: https://github.com/wix/wix-style-react
  demo: https://wix.github.io/wix-style-react/
  site: https://wix.com
carbon:
  thumbnail: carbon.png
  title: Carbon Components
  description: IBM's Carbon Design System implemented in React.
  source: https://github.com/carbon-design-system/carbon-components-react
  demo: http://react.carbondesignsystem.com
  site: http://carbondesignsystem.com
lonelyplanet:
  thumbnail: lonelyplanet.jpg
  title: Lonely Planet
  description: All the tools you need to build the Lonely Planet UI experience.
  source: https://github.com/lonelyplanet/backpack-ui
  demo: https://lonelyplanet.github.io/backpack-ui/
  site: https://www.lonelyplanet.com/
airbnb:
  thumbnail: airbnb.jpg
  title: Airbnb Dates
  description: An internationalizable, mobile-friendly datepicker library for the web.
  source: https://github.com/airbnb/react-dates
  demo: http://airbnb.io/react-dates/
  site: http://airbnb.com
uber:
  thumbnail: uber.png
  title: Uber React-Vis
  description: A composable charting library.
  source: https://github.com/uber/react-vis
  demo: https://uber.github.io/react-vis/website/dist/storybook/index.html
  site: https://uber.github.io/react-vis/
buffer:
  thumbnail: buffer.jpg
  title: Buffer Components
  description: A collection of Buffer UI React components.
  source: https://github.com/bufferapp/buffer-components
  demo: https://bufferapp.github.io/buffer-components/
  site: https://buffer.com
algolia:
  thumbnail: algolia.jpg
  title: Algolia InstantSearch
  description: Lightning-fast, hyper-configurable search.
  source: https://github.com/algolia/react-instantsearch/
  demo: https://community.algolia.com/react-instantsearch/storybook/
artsy:
  thumbnail: artsy.png
  title: Artsy Force
  description: Artsy's "Force" component library
  demo: https://artsy.github.io/reaction/
  source: https://github.com/artsy/reaction-force
  site: https://artsy.net
necolas:
  thumbnail: reactnativeweb.jpg
  title: React Native Web
  description: Storybook demo for React Native Web.
  source: https://github.com/necolas/react-native-web
  demo: https://necolas.github.io/react-native-web/storybook/
griddle:
  thumbnail: griddle.jpg
  title: Griddle
  description: An ultra customizable datagrid component for React.
  source: https://github.com/GriddleGriddle/Griddle
  site: https://griddlegriddle.github.io/Griddle/
tachyons:
  thumbnail: tachyons.png
  title: Tachyons Components
  description: A searchable directory of Tachyons Components
  source: https://github.com/blairanderson/tachyonstemplates
  demo: https://www.tachyonstemplates.com/components/
appbase:
  thumbnail: appbase.jpg
  title: Appbase Maps
  description: A storybook playground for ReactiveMaps and ReactiveSearch.
  source: https://github.com/appbaseio/playground
  demo: https://opensource.appbase.io/playground/
  site: https://appbase.io
quran:
  thumbnail: quran.jpg
  title: Quran.com
  description: Component library for Quran.com, Quranicaudio.com and Salah.com.
  source: https://github.com/quran/common-components
  demo: https://quran.github.io/common-components/
  site: https://quran.com/
terraeclipse:
  thumbnail: terraeclipse.jpg
  title: TerraEclipse
  description: React components for TerraEclipse, a political technology and strategy firm.
  source: https://github.com/TerraEclipse/react-stack
  demo: https://terraeclipse.github.io/react-stack/
timeline:
  thumbnail: timeline.jpg
  title: React Event Timeline
  description: Event timeline component.
  source: https://github.com/rcdexta/react-event-timeline
  demo: https://rcdexta.github.io/react-event-timeline/
semanticui:
  thumbnail: semanticui.png
  title: Semantic-UI
  description: Storybook for Semantic-UI React components
  source: https://github.com/white-rabbit-japan/Semantic-UI-React-Storybook
  demo: https://white-rabbit-japan.github.io/Semantic-UI-React-Storybook/
hackoregon:
  thumbnail: hackoregon.png
  title: Hack Oregon
  description: Official component library and storybook for Hack Oregon.
  source: https://github.com/hackoregon/component-library
  demo: https://hackoregon.github.io/component-library/
todomvc:
  thumbnail: todomvc.png
  title: TodoMVC with Specs
  description: Todo app Storybook with built-in unit tests.
  source: https://github.com/thorjarhun/react-storybook-todolist
  demo: https://thorjarhun.github.io/react-storybook-todolist/
react-svg-pan-zoom:
  thumbnail: react-svg-pan-zoom.png
  title: React SVG Pan Zoom
  description: A React component that adds pan and zoom features to SVG
  source: https://github.com/chrvadala/react-svg-pan-zoom
  demo: https://chrvadala.github.io/react-svg-pan-zoom/
fyndiq-ui:
  thumbnail: fyndiq.jpg
  title: Fyndiq
  description: Fyndiq UI Component library
  source: https://github.com/fyndiq/fyndiq-ui
  demo: https://fyndiq.github.io/fyndiq-ui/
gumgum:
  thumbnail: gumgum.png
  title: GumGum
  description: GumGum (Computer Vision Company) Component library
  demo: https://storybook.gumgum.com
  source: https://github.com/gumgum/gumdrops
  site: https://gumgum.com
lucid-ui:
  thumbnail: lucid-ui.png
  title: Lucid UI
  description: Component and charts library by AppNexus
  demo: https://appnexus.github.io/lucid/
  source: https://github.com/appnexus/lucid
  site: https://appnexus.com/
trunx:
  thumbnail: trunks.png
  title: Trunx
  description: Super Saiyan react components, son of awesome Bulma
  demo: https://g14n.info/trunx
  source: https://github.com/fibo/trunx
  site: https://github.com/fibo/trunx
auth0:
  thumbnail: cosmos.png
  title: Cosmos
  description: A Design System For Auth0 Products
  demo: https://auth0-cosmos.now.sh/sandbox/
  source: https://github.com/auth0/cosmos
  site: https://auth0-cosmos.now.sh/
mockingbot:
  thumbnail: mockingbot.png
  title: MockingBot
  description: MockingBot UI component library(ibot)
  source: https://github.com/mockingbot/ibot
<<<<<<< HEAD
  demo: https://ibot.guide
=======
  demo: https://ibot.guide
vanilla:
  thumbnail: vanilla.png
  title: Vanilla React
  description: A simple implementation of Vanilla Framework using React
  demo: https://vanilla-framework.github.io/vanilla-framework-react/
  source: https://github.com/vanilla-framework/vanilla-framework-react
  site: https://vanillaframework.io/
>>>>>>> 20549f6d
<|MERGE_RESOLUTION|>--- conflicted
+++ resolved
@@ -171,9 +171,6 @@
   title: MockingBot
   description: MockingBot UI component library(ibot)
   source: https://github.com/mockingbot/ibot
-<<<<<<< HEAD
-  demo: https://ibot.guide
-=======
   demo: https://ibot.guide
 vanilla:
   thumbnail: vanilla.png
@@ -181,5 +178,4 @@
   description: A simple implementation of Vanilla Framework using React
   demo: https://vanilla-framework.github.io/vanilla-framework-react/
   source: https://github.com/vanilla-framework/vanilla-framework-react
-  site: https://vanillaframework.io/
->>>>>>> 20549f6d
+  site: https://vanillaframework.io/