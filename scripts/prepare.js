/* eslint-disable no-console */
/* tslint:disable:no-console */
const path = require('path');
const shell = require('shelljs');
const chalk = require('chalk');
const fs = require('fs');
const log = require('npmlog');
const { babelify } = require('./compile-babel');
const { tscfy } = require('./compile-tsc');

function getPackageJson() {
  const modulePath = path.resolve('./');

  // eslint-disable-next-line global-require,import/no-dynamic-require
  return require(path.join(modulePath, 'package.json'));
}

function removeDist() {
  // shell.rm('-rf', 'dist');
}

function cleanup() {
  // add .ts filtering to babel args and remove after babel - 7 is adopted
  // --copy-files option doesn't work with --ignore
  // https://github.com/babel/babel/issues/5404
  if (fs.existsSync(path.join(process.cwd(), 'dist'))) {
    // ^(?!.*\.d\.ts$).*\.(ts|tsx)$ => Remove everything except .d.ts files https://regex101.com/r/gEBQ0U/16
    const files = shell.find('dist').filter(tsFile => tsFile.match(/^(?!.*\.d\.ts$).*\.(ts|tsx)$/));
    if (files.length) {
      shell.rm(files);
    }
  }
}

function logError(type, packageJson, errorLogs) {
  log.error(`FAILED (${type}) : ${errorLogs}`);
  log.error(
    `FAILED to compile ${type}: ${chalk.bold(`${packageJson.name}@${packageJson.version}`)}`
  );
}

const packageJson = getPackageJson();

removeDist();
<<<<<<< HEAD
if (packageJson && packageJson.types && packageJson.types.indexOf('d.ts') !== -1) {
  tscfy({ errorCallback: errorLogs => logError('ts', packageJson, errorLogs) });
} else {
  babelify({ errorCallback: errorLogs => logError('js', packageJson, errorLogs) });
  removeTsFromDist();
  tscfy({ errorCallback: errorLogs => logError('ts', packageJson, errorLogs) });
}
=======
babelify({ errorCallback: errorLogs => logError('js', packageJson, errorLogs) });
cleanup();

tscfy({ errorCallback: errorLogs => logError('ts', packageJson, errorLogs) });
>>>>>>> ca31168b

console.log(chalk.gray(`Built: ${chalk.bold(`${packageJson.name}@${packageJson.version}`)}`));<|MERGE_RESOLUTION|>--- conflicted
+++ resolved
@@ -42,19 +42,9 @@
 const packageJson = getPackageJson();
 
 removeDist();
-<<<<<<< HEAD
-if (packageJson && packageJson.types && packageJson.types.indexOf('d.ts') !== -1) {
-  tscfy({ errorCallback: errorLogs => logError('ts', packageJson, errorLogs) });
-} else {
-  babelify({ errorCallback: errorLogs => logError('js', packageJson, errorLogs) });
-  removeTsFromDist();
-  tscfy({ errorCallback: errorLogs => logError('ts', packageJson, errorLogs) });
-}
-=======
 babelify({ errorCallback: errorLogs => logError('js', packageJson, errorLogs) });
 cleanup();
 
 tscfy({ errorCallback: errorLogs => logError('ts', packageJson, errorLogs) });
->>>>>>> ca31168b
 
 console.log(chalk.gray(`Built: ${chalk.bold(`${packageJson.name}@${packageJson.version}`)}`));