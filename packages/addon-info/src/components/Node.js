--- conflicted
+++ resolved
@@ -8,42 +8,13 @@
   },
 };
 
-function getData(element) {
-  const data = {
-    name: null,
-    text: null,
-    children: null,
-  };
-
-  if (typeof element === 'string') {
-    data.text = element;
-    return data;
-  }
-
-  if (typeof element === 'number') {
-    data.text = String.toString(element);
-    return data;
-  }
-
-  data.children = element.props.children;
-  const type = element.type;
-
-  if (typeof type === 'string') {
-    data.name = type;
-  } else {
-    data.name = type.displayName || type.name || 'Unknown';
-  }
-
-  return data;
-}
-
 export default class Node extends React.Component {
   render() {
     const { node, depth } = this.props;
     const { tagStyle, containerStyle } = stylesheet;
 
     const leftPad = {
-      paddingLeft: 3 + ((depth + 1) * 15), // eslint-disable-line
+      paddingLeft: 3 + (depth + 1) * 15,
       paddingRight: 3,
     };
 
@@ -91,8 +62,6 @@
       </div>
     );
   }
-<<<<<<< HEAD
-=======
 }
 
 function getData(element) {
@@ -126,5 +95,4 @@
   }
 
   return data;
->>>>>>> 5cd0c02d
 }