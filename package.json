{
  "name": "@storybook/root",
  "version": "5.1.0-alpha.33",
  "private": true,
  "repository": {
    "type": "git",
    "url": "https://github.com/storybooks/storybook.git"
  },
  "workspaces": [
    "addons/*",
    "addons/storyshots/*",
    "app/*",
    "lib/*",
    "examples/*",
    "examples-native/*",
    "lib/cli/test/run/*"
  ],
  "scripts": {
    "bootstrap": "node ./scripts/bootstrap.js",
    "bootstrap:docs": "yarn install --cwd docs",
    "build-packs": "lerna exec --scope '@storybook/*' -- \\$LERNA_ROOT_PATH/scripts/build-pack.sh \\$LERNA_ROOT_PATH/packs",
    "build-storybooks": "./scripts/build-storybooks.sh",
    "changelog": "pr-log --sloppy --cherry-pick",
    "changelog:next": "pr-log --sloppy --since-prerelease",
    "chromatic": "npm --prefix examples/official-storybook run chromatic",
    "coverage": "codecov",
    "danger": "danger",
    "dev": "concurrently --kill-others \"yarn dev:tsc\" \"yarn dev:babel\"",
    "dev:babel": "lerna exec --scope @storybook/* --parallel -- cross-env-shell node \\$LERNA_ROOT_PATH/scripts/watch-babel.js",
    "dev:check-types": "tsc --noEmit",
    "dev:js": "echo 'DEPRECATED: Please use yarn dev:babel' && yarn dev:babel",
    "dev:ts": "echo 'DEPRECATED: Please use yarn dev:tsc' && yarn dev:tsc",
    "dev:tsc": "lerna exec --scope @storybook/* --parallel -- cross-env-shell node \\$LERNA_ROOT_PATH/scripts/watch-tsc.js",
    "docs:build": "npm --prefix docs run build",
    "docs:dev": "npm --prefix docs run dev",
    "github-release": "github-release-from-changelog",
    "lint": "yarn lint:js . && yarn lint:md .",
    "lint:ci": "yarn lint:js --format ./node_modules/eslint-teamcity/index.js . && yarn lint:md .",
    "lint:js": "cross-env NODE_ENV=production eslint --cache --cache-location=.cache/eslint --ext .js,.jsx,.json,.html,.ts,.tsx,.mjs --report-unused-disable-directives",
    "lint:md": "remark -q",
    "lint:package": "sort-package-json",
    "publish:crna": "yarn --cwd examples-native/crna-kitchen-sink expo publish",
    "publish:debug": "npm run publish:latest -- --npm-tag=debug --no-push",
    "publish:latest": "lerna publish --exact --concurrency 1 --force-publish",
    "publish:next": "npm run publish:latest -- --npm-tag=next",
    "repo-dirty-check": "node ./scripts/repo-dirty-check",
    "start": "yarn --cwd examples/official-storybook storybook",
    "test": "node ./scripts/test.js",
    "test-latest-cra": "yarn --prefix --cwd lib/cli run test-latest-cra",
    "test:cli": "npm --prefix lib/cli run test"
  },
  "husky": {
    "hooks": {
      "pre-commit": "yarn lint-staged"
    }
  },
  "lint-staged": {
    "linters": {
      "*.js": [
        "yarn lint:js --fix",
        "git add"
      ],
      "*.jsx": [
        "yarn lint:js --fix",
        "git add"
      ],
      "*.mjs": [
        "yarn lint:js --fix",
        "git add"
      ],
      "*.html": [
        "yarn lint:js --fix",
        "git add"
      ],
      "*.ts": [
        "yarn lint:js --fix",
        "git add"
      ],
      "*.tsx": [
        "yarn lint:js --fix",
        "git add"
      ],
      "*.json": [
        "yarn lint:js --fix",
        "git add"
      ],
      "package.json": [
        "yarn lint:package",
        "git add"
      ]
    }
  },
  "browserslist": "defaults",
  "dependencies": {
    "@babel/plugin-syntax-dynamic-import": "^7.2.0",
    "@typescript-eslint/eslint-plugin": "^1.7.0",
    "babel-plugin-add-react-displayname": "^0.0.5",
    "common-tags": "^1.8.0",
    "detect-port": "^1.3.0",
    "eslint-plugin-html": "^5.0.3",
    "jest-matcher-utils": "^24.7.0",
    "node-cleanup": "^2.1.2",
    "react-testing-library": "^7.0.0"
  },
  "devDependencies": {
    "@angular/common": "^7.2.6",
    "@angular/compiler": "^7.2.6",
    "@angular/core": "^7.2.6",
    "@angular/forms": "^7.2.6",
    "@angular/platform-browser": "^7.2.6",
    "@angular/platform-browser-dynamic": "^7.2.6",
    "@babel/cli": "^7.2.3",
    "@babel/core": "^7.3.4",
    "@babel/plugin-proposal-class-properties": "^7.3.3",
    "@babel/plugin-proposal-decorators": "^7.3.0",
    "@babel/plugin-proposal-export-default-from": "^7.2.0",
    "@babel/plugin-proposal-object-rest-spread": "^7.2.0",
    "@babel/plugin-transform-react-constant-elements": "^7.2.0",
    "@babel/preset-env": "^7.4.1",
    "@babel/preset-flow": "^7.0.0",
    "@babel/preset-react": "^7.0.0",
    "@babel/preset-typescript": "^7.3.3",
    "@babel/runtime-corejs3": "^7.4.4",
    "@emotion/snapshot-serializer": "^0.8.2",
    "@types/common-tags": "^1.8.0",
    "@types/jest": "^24.0.11",
    "@types/lodash": "^4.14.129",
    "@types/node": "~12.0.2",
    "@types/react": "^16.8.14",
    "@types/semver": "^5.5.0",
    "@types/webpack": "^4.4.25",
    "@types/webpack-env": "^1.13.7",
    "babel-core": "^7.0.0-bridge.0",
    "babel-eslint": "^10.0.1",
    "babel-jest": "^24.7.1",
    "babel-loader": "^8.0.5",
    "babel-plugin-add-react-displayname": "^0.0.5",
    "babel-plugin-dynamic-import-node": "^2.2.0",
    "babel-plugin-emotion": "^10.0.9",
    "babel-plugin-macros": "^2.4.5",
    "babel-plugin-require-context-hook": "^1.0.0",
    "babel-preset-vue": "^2.0.2",
    "body-parser": "^1.18.3",
    "chalk": "^2.4.2",
    "codecov": "^3.5.0",
    "codelyzer": "^5.0.0",
    "commander": "^2.19.0",
    "concurrently": "^4.0.1",
    "core-js": "^3.0.1",
    "cross-env": "^5.2.0",
    "danger": "^7.0.15",
    "enzyme": "^3.9.0",
    "enzyme-adapter-react-16": "^1.9.1",
    "eslint": "^5.14.1",
    "eslint-config-airbnb": "^17.0.0",
    "eslint-config-prettier": "^4.3.0",
    "eslint-plugin-import": "^2.16.0",
    "eslint-plugin-jest": "^22.4.1",
    "eslint-plugin-json": "^1.4.0",
    "eslint-plugin-jsx-a11y": "^6.2.1",
    "eslint-plugin-prettier": "^3.0.1",
    "eslint-plugin-react": "^7.12.4",
    "eslint-teamcity": "^2.1.0",
    "esm": "^3.2.25",
    "github-release-from-changelog": "^1.3.2",
    "glob": "^7.1.3",
    "husky": "^2.3.0",
    "inquirer": "^6.2.0",
    "jest": "^24.7.1",
    "jest-cli": "^24.7.1",
    "jest-config": "^24.0.0",
    "jest-diff": "^24.7.0",
    "jest-emotion": "^10.0.10",
    "jest-environment-jsdom": "^24.7.1",
    "jest-environment-jsdom-thirteen": "^1.0.1",
    "jest-enzyme": "^7.0.2",
    "jest-image-snapshot": "^2.8.2",
    "jest-jasmine2": "^24.7.1",
    "jest-preset-angular": "^6.0.1",
    "jest-raw-loader": "^1.0.1",
    "jest-teamcity-reporter": "^0.9.0",
    "jest-vue-preprocessor": "^1.5.0",
    "jest-watch-typeahead": "^0.3.0",
    "lerna": "^3.14.1",
    "lint-staged": "^8.1.7",
    "lodash": "^4.17.11",
<<<<<<< HEAD
    "monaco-editor-webpack-plugin": "^1.7.0",
    "node-fetch": "^2.3.0",
=======
    "node-fetch": "^2.6.0",
>>>>>>> 5223a955
    "npmlog": "^4.1.2",
    "prettier": "^1.16.4",
    "raf": "^3.4.0",
    "react": "^16.8.4",
    "react-broadcast": "^0.7.1",
    "react-dom": "^16.8.4",
    "react-smooshpack": "^0.0.56",
    "react-test-renderer": "^16.8.4",
    "regenerator-runtime": "^0.12.1",
    "remark-cli": "^6.0.1",
    "remark-lint": "^6.0.4",
    "remark-preset-lint-recommended": "^3.0.2",
    "riot-jest-transformer": "^2.0.0",
    "shelljs": "^0.8.3",
    "sort-package-json": "^1.21.0",
    "svelte": "^3.4.1",
    "svelte-jest": "^0.2.0",
    "ts-jest": "^24.0.2",
    "typescript": "^3.4.1",
    "weak": "^1.0.1"
  },
  "engines": {
    "node": ">=8.6.0",
    "yarn": ">=1.3.2"
  },
  "collective": {
    "type": "opencollective",
    "url": "https://opencollective.com/storybook"
  },
  "eslint-teamcity": {
    "reporter": "inspections"
  },
  "pr-log": {
    "skipLabels": [
      "cleanup",
      "doc-dependencies:update"
    ],
    "validLabels": [
      [
        "BREAKING CHANGE",
        "Breaking Changes"
      ],
      [
        "feature request",
        "Features"
      ],
      [
        "bug",
        "Bug Fixes"
      ],
      [
        "documentation",
        "Documentation"
      ],
      [
        "maintenance",
        "Maintenance"
      ],
      [
        "dependencies:update",
        "Dependency Upgrades"
      ],
      [
        "dependencies",
        "Dependency Upgrades"
      ],
      [
        "other",
        "Other"
      ]
    ]
  }
}<|MERGE_RESOLUTION|>--- conflicted
+++ resolved
@@ -184,12 +184,8 @@
     "lerna": "^3.14.1",
     "lint-staged": "^8.1.7",
     "lodash": "^4.17.11",
-<<<<<<< HEAD
     "monaco-editor-webpack-plugin": "^1.7.0",
-    "node-fetch": "^2.3.0",
-=======
     "node-fetch": "^2.6.0",
->>>>>>> 5223a955
     "npmlog": "^4.1.2",
     "prettier": "^1.16.4",
     "raf": "^3.4.0",
