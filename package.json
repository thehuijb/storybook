--- conflicted
+++ resolved
@@ -1,10 +1,6 @@
 {
   "name": "@storybook/root",
-<<<<<<< HEAD
-  "version": "4.0.0-alpha.24",
-=======
   "version": "4.0.0",
->>>>>>> edaf1a28
   "private": true,
   "repository": {
     "type": "git",
