{
  "name": "storybook",
  "version": "3.0.0",
  "repository": {
    "type": "git",
    "url": "https://github.com/storybooks/storybook.git"
  },
  "scripts": {
    "bootstrap": "lerna bootstrap --concurrency 1 --npm-client=\"yarn\" --hoist && node ./scripts/hoist-internals.js",
    "bootstrap:docs": "cd docs && yarn install",
    "bootstrap:react-native-vanilla": "lerna exec --scope react-native-vanilla -- yarn install",
    "bootstrap:test-cra": "npm run build-packs && lerna exec --scope test-cra -- yarn install",
    "build-packs": "lerna exec --scope '@storybook/*' --parallel -- ../../scripts/build-pack.sh ../../packs",
    "changelog": "pr-log --sloppy",
    "precommit": "lint-staged",
    "coverage": "codecov",
    "danger": "danger",
    "dev": "lerna exec --parallel -- babel src -d dist --ignore tests,__tests__,test.js,stories/,story.jsx --plugins \"transform-runtime\" --copy-files -w",
    "docs:build": "cd docs && npm run build",
    "docs:deploy:ci": "cd docs && npm run deploy:ci",
    "docs:deploy:manual": "cd docs && npm run deploy:manual",
    "docs:dev": "cd docs && npm run dev",
    "github-release": "github-release-from-changelog",
    "import-repo": "lerna import",
    "lint": "npm run lint:js && npm run lint:md",
    "lint:js": "eslint . --cache --cache-location=.cache/eslint --ext .js,.jsx,.json",
    "lint:md": "remark .",
    "publish": "lerna publish",
    "test": "jest --projects ./ ./examples/react-native-vanilla"
  },
  "devDependencies": {
    "babel-cli": "^6.24.1",
    "babel-core": "^6.25.0",
    "babel-eslint": "^7.2.3",
    "babel-plugin-transform-md-import-to-string": "^1.0.6",
    "babel-plugin-transform-runtime": "^6.23.0",
    "babel-polyfill": "^6.23.0",
<<<<<<< HEAD
    "babel-preset-env": "^1.5.2",
=======
    "babel-preset-env": "^1.6.0",
>>>>>>> 548a5bfe
    "babel-preset-react": "^6.24.1",
    "babel-preset-stage-0": "^6.24.1",
    "chalk": "^2.0.1",
    "codecov": "^2.2.0",
    "danger": "^1.0.0",
    "enzyme": "^2.9.1",
    "eslint": "^4.3.0",
    "eslint-config-airbnb": "^15.1.0",
    "eslint-config-prettier": "^2.3.0",
    "eslint-plugin-import": "^2.7.0",
    "eslint-plugin-jest": "^20.0.3",
    "eslint-plugin-json": "^1.2.0",
    "eslint-plugin-jsx-a11y": "^6.0.2",
    "eslint-plugin-prettier": "^2.1.2",
    "eslint-plugin-react": "^7.1.0",
    "fs-extra": "^4.0.0",
    "gh-pages": "^1.0.0",
    "github-release-from-changelog": "^1.2.1",
    "glob": "^7.1.2",
    "husky": "^0.14.3",
    "jest": "^20.0.4",
    "jest-enzyme": "^3.6.1",
    "lerna": "2.0.0",
    "lint-staged": "^4.0.2",
    "nodemon": "^1.11.0",
    "npmlog": "^4.1.2",
    "prettier": "^1.5.3",
    "react": "^15.6.1",
    "react-dom": "^15.6.1",
    "react-test-renderer": "^15.6.1",
    "remark-cli": "^4.0.0",
    "remark-lint": "^6.0.0",
    "remark-lint-code": "^2.0.0",
    "remark-lint-code-eslint": "^2.0.0",
    "remark-preset-lint-recommended": "^3.0.0",
    "remark-toc": "^4.0.1",
    "shelljs": "^0.7.8",
    "symlink-dir": "^1.1.0"
  },
  "engines": {
    "node": "node"
  },
  "collective": {
    "type": "opencollective",
    "url": "https://opencollective.com/storybook"
  },
  "lint-staged": {
    "*.js": [
      "npm run lint:js -- --fix",
      "git add"
    ],
    "*.json": [
      "npm run lint:js -- --fix",
      "git add"
    ],
    "*.md": [
      "npm run lint:md -- -o",
      "git add"
    ]
  },
  "pr-log": {
    "skipLabels": [
      "cleanup"
    ],
    "validLabels": {
      "breaking": "Breaking Changes",
      "feature": "Features",
      "bug": "Bug Fixes",
      "documentation": "Documentation",
      "maintenance": "Maintenance",
      "greenkeeper": "Dependency Upgrades",
      "other": "Other"
    }
  }
}<|MERGE_RESOLUTION|>--- conflicted
+++ resolved
@@ -35,11 +35,7 @@
     "babel-plugin-transform-md-import-to-string": "^1.0.6",
     "babel-plugin-transform-runtime": "^6.23.0",
     "babel-polyfill": "^6.23.0",
-<<<<<<< HEAD
-    "babel-preset-env": "^1.5.2",
-=======
     "babel-preset-env": "^1.6.0",
->>>>>>> 548a5bfe
     "babel-preset-react": "^6.24.1",
     "babel-preset-stage-0": "^6.24.1",
     "chalk": "^2.0.1",
