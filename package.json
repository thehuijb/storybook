{
  "name": "@storybook/root",
  "version": "3.0.0",
  "repository": {
    "type": "git",
    "url": "https://github.com/storybooks/storybook.git"
  },
  "scripts": {
    "bootstrap": "node ./scripts/bootstrap.js",
    "bootstrap:crna-kitchen-sink": "npm --prefix examples/crna-kitchen-sink install",
    "bootstrap:docs": "yarn install --cwd docs",
    "bootstrap:react-native-vanilla": "npm --prefix examples/react-native-vanilla install",
    "build-packs": "lerna exec --scope '@storybook/*' --parallel -- ../../scripts/build-pack.sh ../../packs",
    "changelog": "pr-log --sloppy",
    "precommit": "lint-staged",
    "coverage": "codecov",
    "danger": "danger",
    "dev": "concurrently --kill-others \"yarn dev:ts\" \"yarn dev:js\"",
    "dev:js": "lerna exec --parallel -- node %LERNA_ROOT_PATH%/scripts/watch-js.js",
    "dev:ts": "lerna exec --parallel -- node %LERNA_ROOT_PATH%/scripts/watch-ts.js",
    "docs:build": "npm --prefix docs run build",
    "docs:deploy:ci": "npm --prefix docs run deploy:ci",
    "docs:deploy:manual": "npm --prefix docs run deploy:manual",
    "docs:dev": "npm --prefix docs run dev",
    "github-release": "github-release-from-changelog",
    "lint": "yarn lint:js . && yarn lint:ts **/*.ts && yarn lint:md .",
    "lint:js": "cross-env NODE_ENV=production eslint --cache --cache-location=.cache/eslint --ext .js,.jsx,.json",
    "lint:ts": "tslint -p . -c tslint.json -t stylish",
    "lint:md": "remark",
    "publish": "lerna publish",
    "postpublish": "yarn --cwd lib/cli test -o",
    "repo-dirty-check": "node ./scripts/repo-dirty-check",
    "start": "npm --prefix examples/official-storybook run storybook",
    "test": "node ./scripts/test.js",
    "test-latest-cra": "npm --prefix lib/cli run test-latest-cra",
    "chromatic": "npm --prefix examples/official-storybook run chromatic"
  },
  "devDependencies": {
<<<<<<< HEAD
    "@angular/common": "^5.2.2",
    "@angular/compiler": "^5.2.2",
    "@angular/core": "^5.2.2",
    "@angular/forms": "^5.2.2",
    "@angular/platform-browser": "^5.2.2",
    "@angular/platform-browser-dynamic": "^5.2.2",
=======
    "@types/lodash": "^4.14.98",
>>>>>>> 82594677
    "babel-cli": "^6.26.0",
    "babel-core": "^6.26.0",
    "babel-eslint": "^8.2.1",
    "babel-plugin-transform-md-import-to-string": "^1.0.6",
    "babel-plugin-transform-runtime": "^6.23.0",
    "babel-polyfill": "^6.26.0",
    "babel-preset-env": "^1.6.1",
    "babel-preset-react": "^6.24.1",
    "babel-preset-stage-0": "^6.24.1",
    "chalk": "^2.3.0",
    "codecov": "^3.0.0",
    "codelyzer": "^3.1.2",
    "commander": "^2.13.0",
    "concurrently": "^3.5.1",
    "cross-env": "^5.1.3",
    "danger": "^2.1.10",
    "enzyme": "^3.3.0",
    "enzyme-adapter-react-16": "^1.1.1",
    "eslint": "^4.16.0",
    "eslint-config-airbnb": "^16.1.0",
    "eslint-config-prettier": "^2.9.0",
    "eslint-plugin-import": "^2.8.0",
    "eslint-plugin-jest": "^21.7.0",
    "eslint-plugin-json": "^1.2.0",
    "eslint-plugin-jsx-a11y": "^6.0.3",
    "eslint-plugin-prettier": "^2.5.0",
    "eslint-plugin-react": "^7.6.0",
    "gh-pages": "^1.1.0",
    "github-release-from-changelog": "^1.3.1",
    "glob": "^7.1.2",
    "husky": "^0.14.3",
    "inquirer": "^4.0.2",
    "jest": "^22.1.4",
    "jest-cli": "^22.1.4",
    "jest-config": "^22.1.4",
    "jest-diff": "^22.1.0",
    "jest-environment-jsdom": "^22.1.4",
    "jest-enzyme": "^4.1.0",
    "jest-image-snapshot": "^2.3.0",
    "jest-jasmine2": "^22.1.4",
    "jest-preset-angular": "^5.0.0",
    "jest-vue-preprocessor": "^1.3.1",
    "lerna": "2.6.0",
    "lint-staged": "^6.1.0",
    "lodash": "^4.17.4",
    "nodemon": "^1.14.11",
    "npmlog": "^4.1.2",
    "prettier": "^1.10.2",
    "puppeteer": "^0.13.0",
    "raf": "^3.4.0",
    "react": "^16.2.0",
    "react-dom": "^16.2.0",
    "react-test-renderer": "^16.2.0",
    "remark-cli": "^4.0.0",
    "remark-lint": "^6.0.1",
    "remark-lint-code": "^2.0.0",
    "remark-lint-code-eslint": "^2.0.0",
    "remark-preset-lint-recommended": "^3.0.1",
    "shelljs": "^0.8.1",
    "symlink-dir": "^1.1.1",
    "ts-jest": "^22.0.0",
    "tslint": "~5.9.1",
    "tslint-config-prettier": "^1.6.0",
    "tslint-plugin-prettier": "^1.3.0",
    "typescript": "^2.4.0"
  },
  "engines": {
    "node": ">=8.0.0",
    "yarn": ">=1.3.2"
  },
  "private": true,
  "collective": {
    "type": "opencollective",
    "url": "https://opencollective.com/storybook"
  },
  "lint-staged": {
    "linters": {
      "*.js": [
        "yarn lint:js --fix",
        "git add"
      ],
      "*.ts": [
        "yarn lint:ts --fix",
        "git add"
      ],
      "*.json": [
        "yarn lint:js --fix",
        "git add"
      ]
    }
  },
  "pr-log": {
    "skipLabels": [
      "cleanup"
    ],
    "validLabels": {
      "breaking": "Breaking Changes",
      "feature": "Features",
      "bug": "Bug Fixes",
      "documentation": "Documentation",
      "maintenance": "Maintenance",
      "dependencies:update": "Dependency Upgrades",
      "dependencies": "Dependency Upgrades",
      "other": "Other"
    }
  },
  "workspaces": [
    "addons/*",
    "app/*",
    "lib/*",
    "examples/angular-cli",
    "examples/cra-kitchen-sink",
    "examples/polymer-cli",
    "examples/vue-kitchen-sink",
    "examples/official-storybook",
    "lib/cli/test/run/*"
  ]
}<|MERGE_RESOLUTION|>--- conflicted
+++ resolved
@@ -36,16 +36,12 @@
     "chromatic": "npm --prefix examples/official-storybook run chromatic"
   },
   "devDependencies": {
-<<<<<<< HEAD
     "@angular/common": "^5.2.2",
     "@angular/compiler": "^5.2.2",
     "@angular/core": "^5.2.2",
     "@angular/forms": "^5.2.2",
     "@angular/platform-browser": "^5.2.2",
     "@angular/platform-browser-dynamic": "^5.2.2",
-=======
-    "@types/lodash": "^4.14.98",
->>>>>>> 82594677
     "babel-cli": "^6.26.0",
     "babel-core": "^6.26.0",
     "babel-eslint": "^8.2.1",
