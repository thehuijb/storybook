--- conflicted
+++ resolved
@@ -75,12 +75,9 @@
     "@babel/preset-react": "^7.0.0-rc.3",
     "@babel/preset-stage-0": "^7.0.0-rc.3",
     "@babel/runtime": "^7.0.0-rc.3",
-<<<<<<< HEAD
     "@emotion/core": "0.13.0",
     "@emotion/provider": "0.11.1",
-=======
     "axe-core": "^3.1.1",
->>>>>>> 5676863d
     "babel-core": "^7.0.0-bridge.0",
     "babel-eslint": "^9.0.0",
     "babel-jest": "^23.2.0",
