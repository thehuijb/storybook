--- conflicted
+++ resolved
@@ -54,12 +54,8 @@
     "lodash.pick": "^4.2.1",
     "mantra-core": "^1.6.1",
     "qs": "^6.2.0",
-<<<<<<< HEAD
     "react-fuzzy": "^0.2.3",
-=======
-    "react-fuzzy": "^0.2.2",
     "react-inspector": "^1.0.1",
->>>>>>> c8b679f2
     "react-modal": "^1.2.1",
     "redux": "^3.5.2"
   },
