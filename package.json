{
  "name": "@storybook/root",
<<<<<<< HEAD
  "version": "5.0.0-beta.3",
=======
  "version": "5.0.0",
>>>>>>> 00149fbc
  "private": true,
  "repository": {
    "type": "git",
    "url": "https://github.com/storybooks/storybook.git"
  },
  "workspaces": [
    "addons/*",
    "addons/storyshots/*",
    "app/*",
    "lib/*",
    "examples/*",
    "lib/cli/test/run/*"
  ],
  "scripts": {
    "bootstrap": "node ./scripts/bootstrap.js",
    "bootstrap:crna-kitchen-sink": "npm --prefix examples-native/crna-kitchen-sink install",
    "bootstrap:docs": "yarn install --cwd docs",
    "build-packs": "lerna exec --scope '@storybook/*' -- \\$LERNA_ROOT_PATH/scripts/build-pack.sh \\$LERNA_ROOT_PATH/packs",
    "build-storybooks": "./scripts/build-storybooks.sh",
    "changelog": "pr-log --sloppy --cherry-pick",
    "changelog:next": "pr-log --sloppy --since-prerelease",
    "chromatic": "npm --prefix examples/official-storybook run chromatic",
    "coverage": "codecov",
    "danger": "danger",
    "dev": "concurrently --kill-others \"yarn dev:ts\" \"yarn dev:js\"",
    "dev:js": "lerna exec --parallel -- cross-env-shell node \\$LERNA_ROOT_PATH/scripts/watch-js.js",
    "dev:ts": "lerna exec --parallel -- cross-env-shell node \\$LERNA_ROOT_PATH/scripts/watch-ts.js",
    "docs:build": "npm --prefix docs run build",
    "docs:dev": "npm --prefix docs run dev",
    "github-release": "github-release-from-changelog",
    "lint": "yarn lint:js . && yarn lint:ts **/*.ts && yarn lint:md .",
    "lint:ci": "yarn lint:js --format ./node_modules/eslint-teamcity/index.js . && yarn lint:ts **/*.ts && yarn lint:md .",
    "lint:js": "cross-env NODE_ENV=production eslint --cache --cache-location=.cache/eslint --ext .js,.jsx,.json,.html --report-unused-disable-directives",
    "lint:md": "remark -q",
    "lint:ts": "tslint -p . -c tslint.json -t stylish",
    "publish:latest": "lerna publish --exact --concurrency 1 --force-publish",
    "publish:next": "npm run publish:latest -- --npm-tag=next",
    "publish:debug": "npm run publish:latest -- --npm-tag=debug --no-push",
    "repo-dirty-check": "node ./scripts/repo-dirty-check",
    "start": "yarn --cwd examples/official-storybook storybook",
    "test": "node ./scripts/test.js",
    "test-latest-cra": "yarn --prefix --cwd lib/cli run test-latest-cra",
    "test:cli": "npm --prefix lib/cli run test"
  },
  "dependencies": {
    "@babel/plugin-syntax-dynamic-import": "^7.2.0",
    "babel-plugin-add-react-displayname": "^0.0.5",
    "eslint-plugin-html": "^5.0.3",
    "react-testing-library": "^6.0.0"
  },
  "devDependencies": {
    "@angular/common": "^7.2.6",
    "@angular/compiler": "^7.2.6",
    "@angular/core": "^7.2.6",
    "@angular/forms": "^7.2.6",
    "@angular/platform-browser": "^7.2.6",
    "@angular/platform-browser-dynamic": "^7.2.6",
    "@babel/cli": "^7.2.3",
    "@babel/core": "^7.3.4",
    "@babel/plugin-proposal-class-properties": "^7.3.3",
    "@babel/plugin-proposal-export-default-from": "^7.2.0",
    "@babel/plugin-transform-react-constant-elements": "^7.2.0",
    "@babel/preset-env": "^7.3.4",
    "@babel/preset-flow": "^7.0.0",
    "@babel/preset-react": "^7.0.0",
    "@types/common-tags": "^1.8.0",
    "@types/jest": "^24.0.6",
    "@types/node": "^11.9.5",
    "@types/react": "^16.8.4",
    "@types/webpack-env": "^1.13.7",
    "babel-core": "^7.0.0-bridge.0",
    "babel-eslint": "^10.0.1",
    "babel-jest": "^23.6.0",
    "babel-loader": "^8.0.4",
    "babel-plugin-add-react-displayname": "^0.0.5",
    "babel-plugin-dynamic-import-node": "^2.2.0",
    "babel-plugin-emotion": "^10.0.7",
    "babel-plugin-macros": "^2.4.5",
    "babel-plugin-require-context-hook": "^1.0.0",
    "babel-preset-vue": "^2.0.2",
    "chalk": "^2.4.2",
    "codecov": "^3.1.0",
    "codelyzer": "^4.5.0",
    "commander": "^2.19.0",
    "concurrently": "^4.0.1",
    "core-js": "^2.6.5",
    "cross-env": "^5.2.0",
    "danger": "^7.0.14",
    "enzyme": "^3.9.0",
    "enzyme-adapter-react-16": "^1.9.1",
    "eslint": "^5.14.1",
    "eslint-config-airbnb": "^17.0.0",
    "eslint-config-prettier": "^4.0.0",
    "eslint-plugin-import": "^2.16.0",
    "eslint-plugin-jest": "^22.3.0",
    "eslint-plugin-json": "^1.4.0",
    "eslint-plugin-jsx-a11y": "^6.2.1",
    "eslint-plugin-prettier": "^3.0.1",
    "eslint-plugin-react": "^7.12.4",
    "eslint-teamcity": "^2.1.0",
    "esm": "^3.2.6",
    "github-release-from-changelog": "^1.3.2",
    "glob": "^7.1.3",
    "husky": "^1.3.1",
    "inquirer": "^6.2.0",
    "jest": "^23.6.0",
    "jest-cli": "^23.6.0",
    "jest-config": "^24.0.0",
    "jest-diff": "^24.0.0",
    "jest-emotion": "^10.0.7",
    "jest-environment-jsdom": "^24.0.0",
    "jest-enzyme": "^7.0.0",
    "jest-image-snapshot": "^2.6.0",
    "jest-jasmine2": "^24.1.0",
    "jest-preset-angular": "^6.0.1",
    "jest-raw-loader": "^1.0.1",
    "jest-teamcity-reporter": "^0.9.0",
    "jest-vue-preprocessor": "^1.4.0",
    "lerna": "^3.13.0",
    "lint-staged": "^8.1.4",
    "lodash": "^4.17.11",
    "node-fetch": "^2.3.0",
    "npmlog": "^4.1.2",
    "prettier": "^1.16.4",
    "raf": "^3.4.0",
    "react": "^16.8.3",
    "react-dom": "^16.8.3",
    "react-test-renderer": "^16.8.3",
    "regenerator-runtime": "^0.12.1",
    "remark-cli": "^6.0.1",
    "remark-lint": "^6.0.4",
    "remark-preset-lint-recommended": "^3.0.2",
    "riot-jest-transformer": "^1.0.10",
    "shelljs": "^0.8.3",
    "svelte-jest": "^0.2.0",
    "ts-jest": "^23.10.5",
    "tslint": "~5.13.0",
    "tslint-config-prettier": "^1.18.0",
    "tslint-plugin-prettier": "^2.0.1",
    "typescript": "^3.3.3333"
  },
  "husky": {
    "hooks": {
      "pre-commit": "yarn lint-staged"
    }
  },
  "resolutions": {
    "graphql": "^0.13.2"
  },
  "engines": {
    "node": ">=8.6.0",
    "yarn": ">=1.3.2"
  },
  "browserslist": "defaults",
  "collective": {
    "type": "opencollective",
    "url": "https://opencollective.com/storybook"
  },
  "eslint-teamcity": {
    "reporter": "inspections"
  },
  "lint-staged": {
    "linters": {
      "*.js": [
        "yarn lint:js --fix",
        "git add"
      ],
      "*.ts": [
        "yarn lint:ts --fix",
        "git add"
      ],
      "*.json": [
        "yarn lint:js --fix",
        "git add"
      ]
    }
  },
  "pr-log": {
    "skipLabels": [
      "cleanup",
      "doc-dependencies:update"
    ],
    "validLabels": [
      [
        "BREAKING CHANGE",
        "Breaking Changes"
      ],
      [
        "feature request",
        "Features"
      ],
      [
        "bug",
        "Bug Fixes"
      ],
      [
        "documentation",
        "Documentation"
      ],
      [
        "maintenance",
        "Maintenance"
      ],
      [
        "dependencies:update",
        "Dependency Upgrades"
      ],
      [
        "dependencies",
        "Dependency Upgrades"
      ],
      [
        "other",
        "Other"
      ]
    ]
  }
}<|MERGE_RESOLUTION|>--- conflicted
+++ resolved
@@ -1,10 +1,6 @@
 {
   "name": "@storybook/root",
-<<<<<<< HEAD
-  "version": "5.0.0-beta.3",
-=======
   "version": "5.0.0",
->>>>>>> 00149fbc
   "private": true,
   "repository": {
     "type": "git",
