{
  "name": "@storybook/addon-roundtrip",
  "version": "5.2.0-alpha.40",
  "description": "roundtrip addon for storybook",
  "keywords": [
    "devkit",
    "addon",
    "storybook",
    "roundtrip"
  ],
  "homepage": "https://github.com/storybooks/storybook#readme",
  "bugs": {
    "url": "https://github.com/storybooks/storybook/issues"
  },
  "repository": {
    "type": "git",
    "url": "git+https://github.com/storybooks/storybook.git",
    "directory": "dev-kit/addon-roundtrip"
  },
  "license": "MIT",
  "main": "dist/index.js",
  "types": "dist/index.d.ts",
  "scripts": {
    "prepare": "node ../../scripts/prepare.js"
  },
  "dependencies": {
<<<<<<< HEAD
    "@storybook/addons": "5.2.0-alpha.35",
    "@storybook/api": "5.2.0-alpha.35",
    "@storybook/client-api": "5.2.0-alpha.35",
    "@storybook/client-logger": "5.2.0-alpha.35",
    "@storybook/components": "5.2.0-alpha.35",
    "@storybook/core-events": "5.2.0-alpha.35",
    "@storybook/theming": "5.2.0-alpha.35",
=======
    "@storybook/addons": "5.2.0-alpha.40",
    "@storybook/api": "5.2.0-alpha.40",
    "@storybook/client-logger": "5.2.0-alpha.40",
    "@storybook/components": "5.2.0-alpha.40",
    "@storybook/core-events": "5.2.0-alpha.40",
    "@storybook/theming": "5.2.0-alpha.40",
>>>>>>> eec41f3f
    "common-tags": "^1.8.0",
    "core-js": "^3.0.1",
    "global": "^4.3.2",
    "react": "^16.8.3"
  },
  "devDependencies": {
    "@types/common-tags": "^1.8.0"
  },
  "publishConfig": {
    "access": "public"
  }
}<|MERGE_RESOLUTION|>--- conflicted
+++ resolved
@@ -24,22 +24,13 @@
     "prepare": "node ../../scripts/prepare.js"
   },
   "dependencies": {
-<<<<<<< HEAD
-    "@storybook/addons": "5.2.0-alpha.35",
-    "@storybook/api": "5.2.0-alpha.35",
-    "@storybook/client-api": "5.2.0-alpha.35",
-    "@storybook/client-logger": "5.2.0-alpha.35",
-    "@storybook/components": "5.2.0-alpha.35",
-    "@storybook/core-events": "5.2.0-alpha.35",
-    "@storybook/theming": "5.2.0-alpha.35",
-=======
     "@storybook/addons": "5.2.0-alpha.40",
     "@storybook/api": "5.2.0-alpha.40",
+    "@storybook/client-api": "5.2.0-alpha.40",
     "@storybook/client-logger": "5.2.0-alpha.40",
     "@storybook/components": "5.2.0-alpha.40",
     "@storybook/core-events": "5.2.0-alpha.40",
     "@storybook/theming": "5.2.0-alpha.40",
->>>>>>> eec41f3f
     "common-tags": "^1.8.0",
     "core-js": "^3.0.1",
     "global": "^4.3.2",
