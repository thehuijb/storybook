import React from 'react';
import { mount } from 'enzyme';
import { EventEmitter } from 'events';

import { ThemeProvider, themes, convert } from '@storybook/theming';

import { A11YPanel } from './A11YPanel';
import { EVENTS } from '../constants';

function createApi() {
  const emitter = new EventEmitter();
  jest.spyOn(emitter, 'emit');
  jest.spyOn(emitter, 'on');
  jest.spyOn(emitter, 'off');
  return emitter;
}

const axeResult = {
  incomplete: [
    {
      id: 'color-contrast',
      impact: 'serious',
      tags: ['cat.color', 'wcag2aa', 'wcag143'],
      description:
        'Ensures the contrast between foreground and background colors meets WCAG 2 AA contrast ratio thresholds',
      help: 'Elements must have sufficient color contrast',
      helpUrl: 'https://dequeuniversity.com/rules/axe/3.2/color-contrast?application=axeAPI',
      nodes: [],
    },
  ],
  passes: [
    {
      id: 'aria-allowed-attr',
      impact: null,
      tags: ['cat.aria', 'wcag2a', 'wcag412'],
      description: "Ensures ARIA attributes are allowed for an element's role",
      help: 'Elements must only use allowed ARIA attributes',
      helpUrl: 'https://dequeuniversity.com/rules/axe/3.2/aria-allowed-attr?application=axeAPI',
      nodes: [],
    },
  ],
  violations: [
    {
      id: 'color-contrast',
      impact: 'serious',
      tags: ['cat.color', 'wcag2aa', 'wcag143'],
      description:
        'Ensures the contrast between foreground and background colors meets WCAG 2 AA contrast ratio thresholds',
      help: 'Elements must have sufficient color contrast',
      helpUrl: 'https://dequeuniversity.com/rules/axe/3.2/color-contrast?application=axeAPI',
      nodes: [],
    },
  ],
};

function ThemedA11YPanel(props) {
  return (
    <ThemeProvider theme={convert(themes.light)}>
      <A11YPanel {...props} />
    </ThemeProvider>
  );
}

describe('A11YPanel', () => {
  it('should register event listener on mount', () => {
    // given
    const api = createApi();
    expect(api.on).not.toHaveBeenCalled();

    // when
    mount(<ThemedA11YPanel api={api} />);

    // then
    expect(api.on.mock.calls.length).toBe(3);
    expect(api.on.mock.calls[0][0]).toBe(EVENTS.RESULT);
    expect(api.on.mock.calls[1][0]).toBe(EVENTS.ERROR);
    expect(api.on.mock.calls[2][0]).toBe(EVENTS.MANUAL);
  });

  it('should deregister event listener on unmount', () => {
    // given
    const api = createApi();
    expect(api.off).not.toHaveBeenCalled();

    // when
    const wrapper = mount(<ThemedA11YPanel api={api} />);
    wrapper.unmount();

    // then
    expect(api.off.mock.calls.length).toBe(3);
    expect(api.off.mock.calls[0][0]).toBe(EVENTS.RESULT);
    expect(api.off.mock.calls[1][0]).toBe(EVENTS.ERROR);
    expect(api.off.mock.calls[2][0]).toBe(EVENTS.MANUAL);
  });

  it('should handle "initial" status', () => {
    // given
    const api = createApi();

    // when
    const wrapper = mount(<ThemedA11YPanel api={api} active />);

    // then
    expect(api.emit).not.toHaveBeenCalled();
    expect(wrapper.text()).toMatch(/Initializing/);
  });

  it('should handle "manual" status', () => {
    // given
    const api = createApi();
    const wrapper = mount(<ThemedA11YPanel api={api} active />);

    // when
    api.emit(EVENTS.MANUAL, true);
    wrapper.update();

    // then
    expect(wrapper.text()).toMatch(/Manually run the accessibility scan/);
    expect(api.emit).not.toHaveBeenCalledWith(EVENTS.REQUEST);
  });

  it('should handle "running" status', () => {
    // given
    const api = createApi();
    const wrapper = mount(<ThemedA11YPanel api={api} active />);

    // when
    api.emit(EVENTS.MANUAL, false);
    wrapper.update();

    // then
<<<<<<< HEAD
    expect(wrapper.find(A11YPanel).html()).toMatchSnapshot();
=======
    expect(wrapper.text()).toMatch(/Please wait while the accessibility scan is running/);
    expect(api.emit).toHaveBeenCalledWith(EVENTS.REQUEST);
>>>>>>> 3026db93
  });

  it('should handle "ran" status', () => {
    // given
    const api = createApi();
    const wrapper = mount(<ThemedA11YPanel api={api} active />);

    // when
    api.emit(EVENTS.RESULT, axeResult);
    wrapper.update();

    // then
<<<<<<< HEAD
    expect(wrapper.find('ScrollArea').length).toBe(0);
    expect(wrapper.find('Loader').length).toBe(1);
    expect(wrapper.find('ActionBar').length).toBe(1);
    expect(wrapper.find('Loader').html()).toMatchSnapshot();
=======
    expect(
      wrapper
        .find('button')
        .last()
        .text()
        .trim()
    ).toBe('Tests completed');
    expect(wrapper.find('Tabs').prop('tabs').length).toBe(3);
    expect(wrapper.find('Tabs').prop('tabs')[0].label.props.children).toEqual([1, ' Violations']);
    expect(wrapper.find('Tabs').prop('tabs')[1].label.props.children).toEqual([1, ' Passes']);
    expect(wrapper.find('Tabs').prop('tabs')[2].label.props.children).toEqual([1, ' Incomplete']);
>>>>>>> 3026db93
  });

  it('should handle inactive state', () => {
    // given
    const api = createApi();

    // when
    const wrapper = mount(<ThemedA11YPanel api={api} active={false} />);

    // then
    expect(wrapper.text()).toBe('');
    expect(api.emit).not.toHaveBeenCalled();
  });
});<|MERGE_RESOLUTION|>--- conflicted
+++ resolved
@@ -129,12 +129,8 @@
     wrapper.update();
 
     // then
-<<<<<<< HEAD
-    expect(wrapper.find(A11YPanel).html()).toMatchSnapshot();
-=======
     expect(wrapper.text()).toMatch(/Please wait while the accessibility scan is running/);
     expect(api.emit).toHaveBeenCalledWith(EVENTS.REQUEST);
->>>>>>> 3026db93
   });
 
   it('should handle "ran" status', () => {
@@ -147,12 +143,6 @@
     wrapper.update();
 
     // then
-<<<<<<< HEAD
-    expect(wrapper.find('ScrollArea').length).toBe(0);
-    expect(wrapper.find('Loader').length).toBe(1);
-    expect(wrapper.find('ActionBar').length).toBe(1);
-    expect(wrapper.find('Loader').html()).toMatchSnapshot();
-=======
     expect(
       wrapper
         .find('button')
@@ -164,7 +154,6 @@
     expect(wrapper.find('Tabs').prop('tabs')[0].label.props.children).toEqual([1, ' Violations']);
     expect(wrapper.find('Tabs').prop('tabs')[1].label.props.children).toEqual([1, ' Passes']);
     expect(wrapper.find('Tabs').prop('tabs')[2].label.props.children).toEqual([1, ' Incomplete']);
->>>>>>> 3026db93
   });
 
   it('should handle inactive state', () => {
