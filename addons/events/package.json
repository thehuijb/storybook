{
  "name": "@storybook/addon-events",
  "version": "5.1.0-alpha.35",
  "description": "Add events to your Storybook stories.",
  "keywords": [
    "addon",
    "events",
    "react",
    "storybook"
  ],
  "homepage": "https://github.com/storybooks/storybook/tree/master/addons/events",
  "bugs": {
    "url": "https://github.com/storybooks/storybook/issues"
  },
  "repository": {
    "type": "git",
    "url": "https://github.com/storybooks/storybook.git",
    "directory": "addons/events"
  },
  "license": "MIT",
  "main": "dist/index.js",
  "jsnext:main": "src/index.js",
  "scripts": {
    "prepare": "node ../../scripts/prepare.js"
  },
  "dependencies": {
<<<<<<< HEAD
    "@storybook/addons": "5.1.0-alpha.33",
    "@storybook/core-events": "5.1.0-alpha.33",
    "@storybook/theming": "5.1.0-alpha.33",
    "core-js": "^3.0.1",
=======
    "@storybook/addons": "5.1.0-alpha.35",
    "@storybook/core-events": "5.1.0-alpha.35",
    "@storybook/theming": "5.1.0-alpha.35",
    "core-js": "^2.6.5",
>>>>>>> 55d38788
    "format-json": "^1.0.3",
    "prop-types": "^15.7.2",
    "react": "^16.8.4",
    "react-lifecycles-compat": "^3.0.4",
    "react-textarea-autosize": "^7.0.4",
    "util-deprecate": "^1.0.2"
  },
  "peerDependencies": {
    "react": "*"
  },
  "publishConfig": {
    "access": "public"
  }
}<|MERGE_RESOLUTION|>--- conflicted
+++ resolved
@@ -24,17 +24,10 @@
     "prepare": "node ../../scripts/prepare.js"
   },
   "dependencies": {
-<<<<<<< HEAD
-    "@storybook/addons": "5.1.0-alpha.33",
-    "@storybook/core-events": "5.1.0-alpha.33",
-    "@storybook/theming": "5.1.0-alpha.33",
-    "core-js": "^3.0.1",
-=======
     "@storybook/addons": "5.1.0-alpha.35",
     "@storybook/core-events": "5.1.0-alpha.35",
     "@storybook/theming": "5.1.0-alpha.35",
-    "core-js": "^2.6.5",
->>>>>>> 55d38788
+    "core-js": "^3.0.1",
     "format-json": "^1.0.3",
     "prop-types": "^15.7.2",
     "react": "^16.8.4",
