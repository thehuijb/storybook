{
  "name": "@storybook/addon-storysource",
<<<<<<< HEAD
  "version": "5.2.0-beta.43",
=======
  "version": "5.2.0-beta.46",
>>>>>>> 22deb2fe
  "description": "Stories addon for storybook",
  "keywords": [
    "addon",
    "storybook"
  ],
  "homepage": "https://github.com/storybookjs/storybook/tree/master/addons/storysource",
  "bugs": {
    "url": "https://github.com/storybookjs/storybook/issues"
  },
  "repository": {
    "type": "git",
    "url": "https://github.com/storybookjs/storybook.git",
    "directory": "addons/storysource"
  },
  "license": "MIT",
  "main": "dist/index.js",
  "jsnext:main": "src/index.js",
  "scripts": {
    "prepare": "node ../../scripts/prepare.js"
  },
  "dependencies": {
<<<<<<< HEAD
    "@storybook/addons": "5.2.0-beta.43",
    "@storybook/components": "5.2.0-beta.43",
    "@storybook/router": "5.2.0-beta.43",
    "@storybook/source-loader": "5.2.0-beta.43",
    "@storybook/theming": "5.2.0-beta.43",
=======
    "@storybook/addons": "5.2.0-beta.46",
    "@storybook/components": "5.2.0-beta.46",
    "@storybook/router": "5.2.0-beta.46",
    "@storybook/source-loader": "5.2.0-beta.46",
    "@storybook/theming": "5.2.0-beta.46",
>>>>>>> 22deb2fe
    "core-js": "^3.0.1",
    "estraverse": "^4.2.0",
    "loader-utils": "^1.2.3",
    "prettier": "^1.16.4",
    "prop-types": "^15.7.2",
    "react-syntax-highlighter": "^8.0.1",
    "regenerator-runtime": "^0.12.1",
    "util-deprecate": "^1.0.2"
  },
  "peerDependencies": {
    "react": "*"
  },
  "publishConfig": {
    "access": "public"
  }
}<|MERGE_RESOLUTION|>--- conflicted
+++ resolved
@@ -1,10 +1,6 @@
 {
   "name": "@storybook/addon-storysource",
-<<<<<<< HEAD
-  "version": "5.2.0-beta.43",
-=======
   "version": "5.2.0-beta.46",
->>>>>>> 22deb2fe
   "description": "Stories addon for storybook",
   "keywords": [
     "addon",
@@ -26,19 +22,11 @@
     "prepare": "node ../../scripts/prepare.js"
   },
   "dependencies": {
-<<<<<<< HEAD
-    "@storybook/addons": "5.2.0-beta.43",
-    "@storybook/components": "5.2.0-beta.43",
-    "@storybook/router": "5.2.0-beta.43",
-    "@storybook/source-loader": "5.2.0-beta.43",
-    "@storybook/theming": "5.2.0-beta.43",
-=======
     "@storybook/addons": "5.2.0-beta.46",
     "@storybook/components": "5.2.0-beta.46",
     "@storybook/router": "5.2.0-beta.46",
     "@storybook/source-loader": "5.2.0-beta.46",
     "@storybook/theming": "5.2.0-beta.46",
->>>>>>> 22deb2fe
     "core-js": "^3.0.1",
     "estraverse": "^4.2.0",
     "loader-utils": "^1.2.3",
