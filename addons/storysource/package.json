{
  "name": "@storybook/addon-storysource",
  "version": "6.0.0-alpha.1",
  "description": "Stories addon for storybook",
  "keywords": [
    "addon",
    "storybook"
  ],
  "homepage": "https://github.com/storybookjs/storybook/tree/master/addons/storysource",
  "bugs": {
    "url": "https://github.com/storybookjs/storybook/issues"
  },
  "repository": {
    "type": "git",
    "url": "https://github.com/storybookjs/storybook.git",
    "directory": "addons/storysource"
  },
  "license": "MIT",
  "files": [
    "dist/**/*",
    "README.md",
    "*.js",
    "*.d.ts"
  ],
  "main": "dist/index.js",
  "types": "dist/index.d.ts",
  "scripts": {
    "prepare": "node ../../scripts/prepare.js"
  },
  "dependencies": {
<<<<<<< HEAD
    "@storybook/addons": "6.0.0-alpha.0",
    "@storybook/api": "6.0.0-alpha.0",
    "@storybook/client-logger": "6.0.0-alpha.0",
    "@storybook/components": "6.0.0-alpha.0",
    "@storybook/router": "6.0.0-alpha.0",
    "@storybook/source-loader": "6.0.0-alpha.0",
    "@storybook/theming": "6.0.0-alpha.0",
=======
    "@storybook/addons": "6.0.0-alpha.1",
    "@storybook/components": "6.0.0-alpha.1",
    "@storybook/router": "6.0.0-alpha.1",
    "@storybook/source-loader": "6.0.0-alpha.1",
    "@storybook/theming": "6.0.0-alpha.1",
>>>>>>> 21a45925
    "core-js": "^3.0.1",
    "estraverse": "^4.2.0",
    "loader-utils": "^1.2.3",
    "prettier": "^1.16.4",
    "prop-types": "^15.7.2",
    "react": "^16.9.17",
    "react-syntax-highlighter": "^11.0.2",
    "regenerator-runtime": "^0.13.3",
    "util-deprecate": "^1.0.2"
  },
  "devDependencies": {
    "@types/react": "^16.9.17",
    "@types/react-syntax-highlighter": "^11.0.4"
  },
  "peerDependencies": {
    "@storybook/source-loader": "*",
    "react": "*"
  },
  "publishConfig": {
    "access": "public"
  },
  "gitHead": "4b9d901add9452525135caae98ae5f78dd8da9ff"
}<|MERGE_RESOLUTION|>--- conflicted
+++ resolved
@@ -28,21 +28,13 @@
     "prepare": "node ../../scripts/prepare.js"
   },
   "dependencies": {
-<<<<<<< HEAD
-    "@storybook/addons": "6.0.0-alpha.0",
-    "@storybook/api": "6.0.0-alpha.0",
-    "@storybook/client-logger": "6.0.0-alpha.0",
-    "@storybook/components": "6.0.0-alpha.0",
-    "@storybook/router": "6.0.0-alpha.0",
-    "@storybook/source-loader": "6.0.0-alpha.0",
-    "@storybook/theming": "6.0.0-alpha.0",
-=======
     "@storybook/addons": "6.0.0-alpha.1",
+    "@storybook/api": "6.0.0-alpha.1",
+    "@storybook/client-logger": "6.0.0-alpha.1",
     "@storybook/components": "6.0.0-alpha.1",
     "@storybook/router": "6.0.0-alpha.1",
     "@storybook/source-loader": "6.0.0-alpha.1",
     "@storybook/theming": "6.0.0-alpha.1",
->>>>>>> 21a45925
     "core-js": "^3.0.1",
     "estraverse": "^4.2.0",
     "loader-utils": "^1.2.3",
