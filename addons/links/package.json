--- conflicted
+++ resolved
@@ -21,12 +21,7 @@
     "storybook": "start-storybook -p 9001"
   },
   "dependencies": {
-<<<<<<< HEAD
-    "@storybook/components": "^3.3.0-alpha.3",
-=======
-    "@storybook/addons": "^3.3.0-alpha.4",
     "@storybook/components": "^3.3.0-alpha.4",
->>>>>>> fd33fadd
     "global": "^4.3.2",
     "prop-types": "^15.5.10"
   },
@@ -37,7 +32,7 @@
     "shelljs": "^0.7.8"
   },
   "peerDependencies": {
-    "@storybook/addons": "^3.3.0-alpha",
+    "@storybook/addons": "^3.3.0-alpha.4",
     "react": "*",
     "react-dom": "*"
   }
