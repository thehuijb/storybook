--- conflicted
+++ resolved
@@ -21,20 +21,12 @@
     "prepare": "node ../../scripts/prepare.js"
   },
   "dependencies": {
-<<<<<<< HEAD
-    "@storybook/addons": "5.2.0-alpha.23",
-    "@storybook/api": "5.2.0-alpha.23",
-    "@storybook/client-api": "5.2.0-alpha.23",
-    "@storybook/components": "5.2.0-alpha.23",
-    "@storybook/core-events": "5.2.0-alpha.23",
-    "@storybook/theming": "5.2.0-alpha.23",
-=======
     "@storybook/addons": "5.2.0-alpha.32",
     "@storybook/api": "5.2.0-alpha.32",
+    "@storybook/client-api": "5.2.0-alpha.32",
     "@storybook/components": "5.2.0-alpha.32",
     "@storybook/core-events": "5.2.0-alpha.32",
     "@storybook/theming": "5.2.0-alpha.32",
->>>>>>> ef0c4b02
     "core-js": "^3.0.1",
     "fast-deep-equal": "^2.0.1",
     "global": "^4.3.2",
