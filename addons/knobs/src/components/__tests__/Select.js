--- conflicted
+++ resolved
@@ -6,22 +6,9 @@
   let knob;
   let onChange;
 
-<<<<<<< HEAD
-  beforeEach(() => {
-    onChange = jest.fn();
-    knob = {
-      name: 'Colors',
-      value: '#00ff00',
-      options: {
-        Green: '#00ff00',
-        Red: '#ff0000',
-      },
-      onChange,
-    };
-  });
-=======
   describe('Object values', () => {
     beforeEach(() => {
+      onChange = jest.fn();
       knob = {
         name: 'Colors',
         value: '#00ff00',
@@ -29,9 +16,9 @@
           Green: '#00ff00',
           Red: '#ff0000',
         },
+        onChange,
       };
     });
->>>>>>> bee1e72c
 
     it('correctly maps option keys and values', () => {
       const wrapper = shallow(<SelectType knob={knob} />);
@@ -42,7 +29,6 @@
     });
   });
 
-<<<<<<< HEAD
   describe('calls onChange callback', () => {
     it('calls ', async () => {
       const wrapper = mount(<SelectType knob={knob} onChange={onChange} />);
@@ -50,7 +36,9 @@
       wrapper.find('select').simulate('change', { target: { value: '#ff0000' } });
 
       expect(onChange).toHaveBeenCalledWith('#ff0000');
-=======
+    });
+  });
+
   describe('Array values', () => {
     beforeEach(() => {
       knob = {
@@ -66,7 +54,6 @@
       const green = wrapper.find('option').first();
       expect(green.text()).toEqual('green');
       expect(green.prop('value')).toEqual('green');
->>>>>>> bee1e72c
     });
   });
 });