--- conflicted
+++ resolved
@@ -1,10 +1,6 @@
 {
   "name": "@storybook/addon-knobs",
-<<<<<<< HEAD
   "version": "3.3.0-alpha.4",
-=======
-  "version": "3.2.18",
->>>>>>> 2aea8379
   "description": "Storybook Addon Prop Editor Component",
   "license": "MIT",
   "main": "dist/index.js",
@@ -18,11 +14,7 @@
     "storybook": "start-storybook -p 9010"
   },
   "dependencies": {
-<<<<<<< HEAD
     "@angular/core": "^5.0.0-beta.7",
-=======
-    "@storybook/addons": "^3.2.18",
->>>>>>> 2aea8379
     "babel-runtime": "^6.26.0",
     "deep-equal": "^1.0.1",
     "global": "^4.3.2",
