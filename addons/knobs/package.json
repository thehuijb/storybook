--- conflicted
+++ resolved
@@ -21,17 +21,10 @@
     "prepare": "node ../../scripts/prepare.js"
   },
   "dependencies": {
-<<<<<<< HEAD
-    "@emotion/styled": "^0.10.6",
+    "@emotion/styled": "^10.0.2",
     "@storybook/addons": "4.1.0-alpha.11",
     "@storybook/components": "4.1.0-alpha.11",
     "@storybook/core-events": "4.1.0-alpha.11",
-=======
-    "@emotion/styled": "^10.0.2",
-    "@storybook/addons": "4.1.0-alpha.10",
-    "@storybook/components": "4.1.0-alpha.10",
-    "@storybook/core-events": "4.1.0-alpha.10",
->>>>>>> b8be2f43
     "copy-to-clipboard": "^3.0.8",
     "escape-html": "^1.0.3",
     "fast-deep-equal": "^2.0.1",
