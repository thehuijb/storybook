{
  "name": "@storybook/addon-knobs",
  "version": "3.3.0-alpha.4",
  "description": "Storybook Addon Prop Editor Component",
  "license": "MIT",
  "main": "dist/index.js",
  "repository": {
    "type": "git",
    "url": "https://github.com/storybooks/storybook.git"
  },
  "scripts": {
    "prepare": "node ../../scripts/prepare.js",
    "publish-storybook": "bash .scripts/publish_storybook.sh",
    "storybook": "start-storybook -p 9010"
  },
  "dependencies": {
    "babel-runtime": "^6.26.0",
    "deep-equal": "^1.0.1",
    "global": "^4.3.2",
    "insert-css": "^2.0.0",
    "lodash.debounce": "^4.0.8",
    "moment": "^2.20.1",
    "prop-types": "^15.6.0",
    "react-color": "^2.11.4",
    "react-datetime": "^2.11.1",
    "react-textarea-autosize": "^5.2.1",
    "util-deprecate": "^1.0.2"
  },
  "devDependencies": {
    "raw-loader": "^0.5.1",
    "style-loader": "^0.19.1",
<<<<<<< HEAD
    "vue": "^2.5.11"
=======
    "typescript": "^2.6.2",
    "typescript-definition-tester": "^0.0.5",
    "vue": "^2.5.12"
>>>>>>> fb940108
  },
  "peerDependencies": {
    "@storybook/addons": "^3.3.0-alpha.4",
    "@angular/core": "=>4.0.0",
    "react": "*",
    "react-dom": "*"
  }
}<|MERGE_RESOLUTION|>--- conflicted
+++ resolved
@@ -29,13 +29,7 @@
   "devDependencies": {
     "raw-loader": "^0.5.1",
     "style-loader": "^0.19.1",
-<<<<<<< HEAD
-    "vue": "^2.5.11"
-=======
-    "typescript": "^2.6.2",
-    "typescript-definition-tester": "^0.0.5",
     "vue": "^2.5.12"
->>>>>>> fb940108
   },
   "peerDependencies": {
     "@storybook/addons": "^3.3.0-alpha.4",
