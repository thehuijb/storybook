--- conflicted
+++ resolved
@@ -103,13 +103,8 @@
                     this.change('transparent');
                   }}
                 >
-<<<<<<< HEAD
                   <MenuIcon type="undo" />
-                  <Title>Reset</Title>
-=======
-                  <Icon type="undo" />
                   <Title>Clear</Title>
->>>>>>> 3ed91ca4
                   <Detail>transparent</Detail>
                 </Item>
               </Fragment>
@@ -123,13 +118,8 @@
                   this.change(value);
                 }}
               >
-<<<<<<< HEAD
                 <MenuIcon type={<S.ColorIcon background={value} />} />
-                <Title>{key}</Title>
-=======
-                <Icon type={<S.ColorIcon background={value} />} />
                 <Title>{name}</Title>
->>>>>>> 3ed91ca4
                 <Detail>{value}</Detail>
               </Item>
             ))}
