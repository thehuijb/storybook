--- conflicted
+++ resolved
@@ -1,10 +1,6 @@
 {
   "name": "@storybook/addon-backgrounds",
-<<<<<<< HEAD
-  "version": "4.1.0-alpha.12",
-=======
   "version": "4.1.0",
->>>>>>> 75d45d3d
   "description": "A storybook addon to show different backgrounds for your preview",
   "keywords": [
     "addon",
@@ -29,13 +25,8 @@
   },
   "dependencies": {
     "@emotion/styled": "^0.10.6",
-<<<<<<< HEAD
-    "@storybook/addons": "4.1.0-alpha.12",
-    "@storybook/core-events": "4.1.0-alpha.12",
-=======
     "@storybook/addons": "4.1.0",
     "@storybook/core-events": "4.1.0",
->>>>>>> 75d45d3d
     "core-js": "^2.5.7",
     "eventemitter3": "^3.1.0",
     "global": "^4.3.2",
