{
  "name": "@storybook/addon-ondevice-notes",
  "version": "5.1.0-alpha.39",
  "description": "Write notes for your react-native Storybook stories.",
  "keywords": [
    "addon",
    "notes",
    "storybook",
    "react-native"
  ],
  "repository": {
    "type": "git",
    "url": "https://github.com/storybooks/storybook.git",
    "directory": "addons/ondevice-notes"
  },
  "license": "MIT",
  "main": "dist/index.js",
  "jsnext:main": "src/index.js",
  "scripts": {
    "prepare": "node ../../scripts/prepare.js"
  },
  "dependencies": {
<<<<<<< HEAD
    "@storybook/addons": "5.1.0-alpha.35",
    "core-js": "^3.0.1",
=======
    "@storybook/addons": "5.1.0-alpha.39",
    "core-js": "^2.6.5",
>>>>>>> 70a10cd5
    "prop-types": "^15.7.2",
    "react-native-simple-markdown": "^1.1.0"
  },
  "peerDependencies": {
    "react": "*",
    "react-native": "*"
  },
  "publishConfig": {
    "access": "public"
  }
}<|MERGE_RESOLUTION|>--- conflicted
+++ resolved
@@ -20,13 +20,8 @@
     "prepare": "node ../../scripts/prepare.js"
   },
   "dependencies": {
-<<<<<<< HEAD
-    "@storybook/addons": "5.1.0-alpha.35",
+    "@storybook/addons": "5.1.0-alpha.39",
     "core-js": "^3.0.1",
-=======
-    "@storybook/addons": "5.1.0-alpha.39",
-    "core-js": "^2.6.5",
->>>>>>> 70a10cd5
     "prop-types": "^15.7.2",
     "react-native-simple-markdown": "^1.1.0"
   },
