# Storybook Addon On Device Notes

Storybook Addon On Device Notes allows you to write notes (text or markdown) for your stories in [Storybook](https://storybook.js.org).

[Framework Support](https://github.com/storybooks/storybook/blob/master/ADDONS_SUPPORT.md)

![Storybook Addon Notes Demo](docs/demo.png)

### Getting Started
<<<<<<< HEAD

**NOTE: Documentation on master branch is for alpha version, stable release is on [release/4.0](https://github.com/storybooks/storybook/tree/release/4.0/addons/)**
=======
**NOTE: Documentation on master branch is for alpha version, stable release is on [release/3.4](https://github.com/storybooks/storybook/tree/release/3.4/addons/)**
>>>>>>> 843012b0

```sh
yarn add -D @storybook/addon-ondevice-notes
```

Then create a file called `rn-addons.js` in your storybook config.

Add following content to it:

```js
import '@storybook/addon-ondevice-notes/register';
```

Then import `rn-addons.js` next to your `getStorybookUI` call.
```js
import './rn-addons';
```

Then add the `withNotes` decorator to all stories in your `config.js`:

```js
// Import from @storybook/X where X is your framework
import { addDecorator } from '@storybook/react-native';
import { withNotes } from '@storybook/addon-ondevice-notes';

addDecorator(withNotes);
```

You can use the `notes` parameter to add a note to each story:

```js
import { storiesOf } from '@storybook/react-native';

import Component from './Component';

<<<<<<< HEAD
storiesOf('Component', module).add('with some emoji', () => <Component />, {
  notes: 'A very simple component',
});
=======
storiesOf('Component', module)
  .add('with some emoji', () => <Component />, { notes: 'A very simple component' });
>>>>>>> 843012b0
```<|MERGE_RESOLUTION|>--- conflicted
+++ resolved
@@ -7,12 +7,8 @@
 ![Storybook Addon Notes Demo](docs/demo.png)
 
 ### Getting Started
-<<<<<<< HEAD
 
 **NOTE: Documentation on master branch is for alpha version, stable release is on [release/4.0](https://github.com/storybooks/storybook/tree/release/4.0/addons/)**
-=======
-**NOTE: Documentation on master branch is for alpha version, stable release is on [release/3.4](https://github.com/storybooks/storybook/tree/release/3.4/addons/)**
->>>>>>> 843012b0
 
 ```sh
 yarn add -D @storybook/addon-ondevice-notes
@@ -48,12 +44,7 @@
 
 import Component from './Component';
 
-<<<<<<< HEAD
 storiesOf('Component', module).add('with some emoji', () => <Component />, {
   notes: 'A very simple component',
 });
-=======
-storiesOf('Component', module)
-  .add('with some emoji', () => <Component />, { notes: 'A very simple component' });
->>>>>>> 843012b0
 ```