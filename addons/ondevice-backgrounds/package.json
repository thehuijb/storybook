{
  "name": "@storybook/addon-ondevice-backgrounds",
  "version": "4.1.0-alpha.11",
  "description": "A storybook addon to show different backgrounds for your preview",
  "keywords": [
    "addon",
    "background",
    "react",
    "storybook"
  ],
  "homepage": "https://storybook.js.org",
  "bugs": {
    "url": "https://github.com/storybooks/storybook/issues"
  },
  "repository": {
    "type": "git",
    "url": "https://github.com/storybooks/storybook.git"
  },
  "license": "MIT",
  "main": "dist/index.js",
  "jsnext:main": "src/index.js",
  "scripts": {
    "prepare": "node ../../scripts/prepare.js"
  },
  "dependencies": {
<<<<<<< HEAD
    "@storybook/addons": "4.1.0-alpha.9",
    "prop-types": "^15.6.2",
    "react": "^16.7.0-alpha.2",
    "react-dom": "^16.7.0-alpha.2"
=======
    "@storybook/addons": "4.1.0-alpha.11",
    "prop-types": "^15.6.2"
  },
  "peerDependencies": {
    "react": "*",
    "react-native": "*"
  },
  "publishConfig": {
    "access": "public"
>>>>>>> e42c6473
  }
}<|MERGE_RESOLUTION|>--- conflicted
+++ resolved
@@ -23,12 +23,6 @@
     "prepare": "node ../../scripts/prepare.js"
   },
   "dependencies": {
-<<<<<<< HEAD
-    "@storybook/addons": "4.1.0-alpha.9",
-    "prop-types": "^15.6.2",
-    "react": "^16.7.0-alpha.2",
-    "react-dom": "^16.7.0-alpha.2"
-=======
     "@storybook/addons": "4.1.0-alpha.11",
     "prop-types": "^15.6.2"
   },
@@ -38,6 +32,5 @@
   },
   "publishConfig": {
     "access": "public"
->>>>>>> e42c6473
   }
 }