{
  "name": "@storybook/addon-storyshots",
  "version": "4.1.0-alpha.11",
  "description": "StoryShots is a Jest Snapshot Testing Addon for Storybook.",
  "keywords": [
    "addon",
    "storybook"
  ],
  "homepage": "https://github.com/storybooks/storybook/tree/master/addons/storyshorts/storyshots-core",
  "bugs": {
    "url": "https://github.com/storybooks/storybook/issues"
  },
  "repository": {
    "type": "git",
    "url": "https://github.com/storybooks/storybook.git"
  },
  "license": "MIT",
  "main": "dist/index.js",
  "jsnext:main": "src/index.js",
  "scripts": {
    "build-storybook": "build-storybook",
    "example": "jest storyshot.test",
    "prepare": "node ../../../scripts/prepare.js",
    "storybook": "start-storybook -p 6006"
  },
  "dependencies": {
    "@storybook/addons": "4.1.0-alpha.11",
    "core-js": "^2.5.7",
    "glob": "^7.1.3",
    "global": "^4.3.2",
    "jest-specific-snapshot": "^1.0.0",
    "read-pkg-up": "^4.0.0",
    "regenerator-runtime": "^0.12.1"
  },
  "devDependencies": {
<<<<<<< HEAD
    "@storybook/addon-actions": "4.1.0-alpha.9",
    "@storybook/addon-links": "4.1.0-alpha.9",
    "@storybook/addons": "4.1.0-alpha.9",
    "@storybook/react": "4.1.0-alpha.9",
    "enzyme-to-json": "^3.3.4",
    "react": "^16.7.0-alpha.2"
=======
    "@storybook/addon-actions": "4.1.0-alpha.11",
    "@storybook/addon-links": "4.1.0-alpha.11",
    "@storybook/addons": "4.1.0-alpha.1",
    "@storybook/react": "4.1.0-alpha.11",
    "enzyme-to-json": "^3.3.4",
    "react": "^16.6.0"
  },
  "publishConfig": {
    "access": "public"
>>>>>>> e42c6473
  }
}<|MERGE_RESOLUTION|>--- conflicted
+++ resolved
@@ -33,23 +33,14 @@
     "regenerator-runtime": "^0.12.1"
   },
   "devDependencies": {
-<<<<<<< HEAD
-    "@storybook/addon-actions": "4.1.0-alpha.9",
-    "@storybook/addon-links": "4.1.0-alpha.9",
-    "@storybook/addons": "4.1.0-alpha.9",
-    "@storybook/react": "4.1.0-alpha.9",
+    "@storybook/addon-actions": "4.1.0-alpha.11",
+    "@storybook/addon-links": "4.1.0-alpha.11",
+    "@storybook/addons": "4.1.0-alpha.11",
+    "@storybook/react": "4.1.0-alpha.11",
     "enzyme-to-json": "^3.3.4",
     "react": "^16.7.0-alpha.2"
-=======
-    "@storybook/addon-actions": "4.1.0-alpha.11",
-    "@storybook/addon-links": "4.1.0-alpha.11",
-    "@storybook/addons": "4.1.0-alpha.1",
-    "@storybook/react": "4.1.0-alpha.11",
-    "enzyme-to-json": "^3.3.4",
-    "react": "^16.6.0"
   },
   "publishConfig": {
     "access": "public"
->>>>>>> e42c6473
   }
 }