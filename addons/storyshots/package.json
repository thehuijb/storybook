{
  "name": "@storybook/addon-storyshots",
  "version": "3.4.0-alpha.4",
  "description": "StoryShots is a Jest Snapshot Testing Addon for Storybook.",
  "license": "MIT",
  "main": "dist/index.js",
  "jsnext:main": "src/index.js",
  "repository": {
    "type": "git",
    "url": "https://github.com/storybooks/storybook.git"
  },
  "scripts": {
    "build-storybook": "build-storybook",
    "prepare": "node ../../scripts/prepare.js",
    "storybook": "start-storybook -p 6006",
    "example": "jest storyshot.test"
  },
  "dependencies": {
    "@storybook/channels": "^3.4.0-alpha.4",
    "babel-runtime": "^6.26.0",
    "glob": "^7.1.2",
    "global": "^4.3.2",
    "jest-image-snapshot": "^2.3.0",
    "jest-specific-snapshot": "^0.3.0",
    "prop-types": "^15.6.0",
    "puppeteer": "^0.13.0",
    "read-pkg-up": "^3.0.0"
  },
  "devDependencies": {
    "@storybook/addons": "^3.4.0-alpha.4",
    "@storybook/react": "^3.4.0-alpha.4",
    "babel-cli": "^6.26.0",
    "babel-jest": "^20.0.3",
    "babel-plugin-transform-runtime": "^6.23.0",
    "babel-preset-env": "^1.6.0",
    "babel-preset-react": "^6.24.1",
    "babel-preset-stage-0": "^6.24.1",
    "enzyme-to-json": "^3.2.2",
    "jest": "^20.0.4",
    "jest-cli": "^20.0.4",
    "react": "^16.1.0",
    "react-dom": "^16.1.0"
  },
  "peerDependencies": {
<<<<<<< HEAD
    "@storybook/addons": "^3.4.0-alpha.1",
    "babel-core": "^6.26.0 || ^7.0.0-0"
=======
    "@storybook/addons": "^3.4.0-alpha.4",
    "babel-core": "^6.26.0 || ^7.0.0-0",
    "react": "*",
    "react-test-renderer": "*"
>>>>>>> 20af34a8
  }
}<|MERGE_RESOLUTION|>--- conflicted
+++ resolved
@@ -42,14 +42,7 @@
     "react-dom": "^16.1.0"
   },
   "peerDependencies": {
-<<<<<<< HEAD
-    "@storybook/addons": "^3.4.0-alpha.1",
+    "@storybook/addons": "^3.4.0-alpha.4",
     "babel-core": "^6.26.0 || ^7.0.0-0"
-=======
-    "@storybook/addons": "^3.4.0-alpha.4",
-    "babel-core": "^6.26.0 || ^7.0.0-0",
-    "react": "*",
-    "react-test-renderer": "*"
->>>>>>> 20af34a8
   }
 }