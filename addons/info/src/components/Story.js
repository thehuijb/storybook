--- conflicted
+++ resolved
@@ -401,10 +401,6 @@
   showInline: false,
   showHeader: true,
   showSource: true,
-<<<<<<< HEAD
   styles: {},
-  marksyConf: {},
-=======
   components: {},
->>>>>>> 0feacbb9
 };