--- conflicted
+++ resolved
@@ -27,21 +27,12 @@
     "prepare": "node ../../scripts/prepare.js"
   },
   "dependencies": {
-<<<<<<< HEAD
-    "@storybook/addon-backgrounds": "6.0.0-alpha.2",
-    "@storybook/addon-viewport": "6.0.0-alpha.2",
-    "@storybook/addons": "6.0.0-alpha.2",
-    "@storybook/api": "6.0.0-alpha.2",
-    "@storybook/node-logger": "6.0.0-alpha.2",
-    "ts-dedent": "^1.1.1"
-=======
     "@storybook/addon-backgrounds": "6.0.0-alpha.3",
     "@storybook/addon-viewport": "6.0.0-alpha.3",
     "@storybook/addons": "6.0.0-alpha.3",
     "@storybook/api": "6.0.0-alpha.3",
     "@storybook/node-logger": "6.0.0-alpha.3",
-    "ts-dedent": "^1.1.0"
->>>>>>> c78b4f9e
+    "ts-dedent": "^1.1.1"
   },
   "devDependencies": {
     "@types/jest": "^25.1.1"
