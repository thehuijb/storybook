{
  "name": "@storybook/react-native",
  "version": "5.2.0-alpha.40",
  "description": "A better way to develop React Native Components for your app",
  "keywords": [
    "react",
    "react-native",
    "storybook"
  ],
  "homepage": "https://github.com/storybookjs/storybook/tree/master/app/react-native",
  "bugs": {
    "url": "https://github.com/storybookjs/storybook/issues"
  },
  "repository": {
    "type": "git",
    "url": "https://github.com/storybookjs/storybook.git",
    "directory": "app/react-native"
  },
  "license": "MIT",
  "main": "dist/index.js",
  "scripts": {
    "prepare": "node ../../scripts/prepare.js"
  },
  "dependencies": {
<<<<<<< HEAD
    "@emotion/native": "^10.0.14",
    "@emotion/core": "^10.0.14",
    "emotion-theming": "^10.0.14",
    "@storybook/addons": "5.2.0-alpha.38",
    "@storybook/channel-websocket": "5.2.0-alpha.38",
    "@storybook/channels": "5.2.0-alpha.38",
    "@storybook/client-api": "5.2.0-alpha.38",
    "@storybook/core-events": "5.2.0-alpha.38",
=======
    "@emotion/native": "^10.0.10",
    "@storybook/addons": "5.2.0-alpha.40",
    "@storybook/channel-websocket": "5.2.0-alpha.40",
    "@storybook/channels": "5.2.0-alpha.40",
    "@storybook/client-api": "5.2.0-alpha.40",
    "@storybook/core-events": "5.2.0-alpha.40",
>>>>>>> c41dafcb
    "core-js": "^3.0.1",
    "react-native-swipe-gestures": "^1.0.3",
    "rn-host-detect": "^1.1.5"
  },
  "devDependencies": {
    "@types/react-native": "^0.57.57",
    "react-native": "^0.57.8"
  },
  "peerDependencies": {
    "react": "*",
    "react-native": ">=0.57.0"
  },
  "engines": {
    "node": ">=8.0.0"
  },
  "publishConfig": {
    "access": "public"
  }
}<|MERGE_RESOLUTION|>--- conflicted
+++ resolved
@@ -22,23 +22,14 @@
     "prepare": "node ../../scripts/prepare.js"
   },
   "dependencies": {
-<<<<<<< HEAD
     "@emotion/native": "^10.0.14",
     "@emotion/core": "^10.0.14",
     "emotion-theming": "^10.0.14",
-    "@storybook/addons": "5.2.0-alpha.38",
-    "@storybook/channel-websocket": "5.2.0-alpha.38",
-    "@storybook/channels": "5.2.0-alpha.38",
-    "@storybook/client-api": "5.2.0-alpha.38",
-    "@storybook/core-events": "5.2.0-alpha.38",
-=======
-    "@emotion/native": "^10.0.10",
     "@storybook/addons": "5.2.0-alpha.40",
     "@storybook/channel-websocket": "5.2.0-alpha.40",
     "@storybook/channels": "5.2.0-alpha.40",
     "@storybook/client-api": "5.2.0-alpha.40",
     "@storybook/core-events": "5.2.0-alpha.40",
->>>>>>> c41dafcb
     "core-js": "^3.0.1",
     "react-native-swipe-gestures": "^1.0.3",
     "rn-host-detect": "^1.1.5"
