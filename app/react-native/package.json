--- conflicted
+++ resolved
@@ -60,17 +60,10 @@
     "postcss-loader": "^2.1.0",
     "prop-types": "^15.6.0",
     "react-native-compat": "^1.0.0",
-<<<<<<< HEAD
     "react-native-iphone-x-helper": "^1.0.2",
-    "shelljs": "^0.7.8",
-    "style-loader": "^0.19.1",
-    "uglifyjs-webpack-plugin": "^1.1.6",
-=======
-    "react-native-iphone-x-helper": "^1.0.1",
     "shelljs": "^0.8.1",
     "style-loader": "^0.20.1",
     "uglifyjs-webpack-plugin": "^1.1.7",
->>>>>>> 56c1bef3
     "url-loader": "^0.6.2",
     "url-parse": "^1.1.9",
     "util-deprecate": "^1.0.2",
