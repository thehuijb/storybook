{
  "name": "@storybook/vue",
  "version": "3.2.12",
  "description": "Storybook for Vue: Develop Vue Component in isolation with Hot Reloading.",
  "homepage": "https://github.com/storybooks/storybook/tree/master/apps/vue",
  "bugs": {
    "url": "https://github.com/storybooks/storybook/issues"
  },
  "license": "MIT",
  "main": "dist/client/index.js",
  "bin": {
    "build-storybook": "./bin/build.js",
    "start-storybook": "./bin/index.js",
    "storybook-server": "./bin/index.js"
  },
  "repository": {
    "type": "git",
    "url": "https://github.com/storybooks/storybook.git"
  },
  "scripts": {
    "dev": "DEV_BUILD=1 nodemon --watch ./src --exec 'yarn prepare'",
    "prepare": "node ../../scripts/prepare.js"
  },
  "dependencies": {
    "@storybook/addon-actions": "^3.2.12",
    "@storybook/addon-links": "^3.2.12",
    "@storybook/addons": "^3.2.12",
    "@storybook/channel-postmessage": "^3.2.12",
    "@storybook/ui": "^3.2.12",
    "airbnb-js-shims": "^1.3.0",
    "autoprefixer": "^7.1.5",
    "babel-core": "^6.26.0",
    "babel-loader": "^7.1.2",
    "babel-plugin-react-docgen": "^1.8.0",
    "babel-plugin-transform-regenerator": "^6.26.0",
    "babel-plugin-transform-runtime": "^6.23.0",
    "babel-preset-env": "^1.6.0",
    "babel-preset-minify": "^0.2.0",
    "babel-preset-react": "^6.24.1",
    "babel-preset-react-app": "^3.0.3",
    "babel-preset-stage-0": "^6.24.1",
    "babel-runtime": "^6.26.0",
    "case-sensitive-paths-webpack-plugin": "^2.1.1",
    "chalk": "^2.1.0",
    "commander": "^2.11.0",
    "common-tags": "^1.4.0",
    "configstore": "^3.1.1",
    "core-js": "^2.5.1",
    "css-loader": "^0.28.7",
    "express": "^4.16.2",
    "file-loader": "^0.11.2",
    "find-cache-dir": "^1.0.0",
    "global": "^4.3.2",
    "json-loader": "^0.5.7",
    "json-stringify-safe": "^5.0.1",
    "json5": "^0.5.1",
    "lodash.pick": "^4.4.0",
    "postcss-flexbugs-fixes": "^3.2.0",
    "postcss-loader": "^2.0.7",
    "prop-types": "^15.6.0",
    "qs": "^6.5.1",
    "react": "^16.0.0",
    "react-dom": "^16.0.0",
    "react-modal": "^2.4.1",
    "redux": "^3.7.2",
    "request": "^2.83.0",
    "serve-favicon": "^2.4.5",
    "shelljs": "^0.7.8",
    "style-loader": "^0.18.2",
    "url-loader": "^0.6.2",
    "util-deprecate": "^1.0.2",
    "uuid": "^3.1.0",
<<<<<<< HEAD
    "vue": "^2.5.1",
    "vue-hot-reload-api": "^2.2.0",
=======
    "vue": "^2.5.2",
    "vue-hot-reload-api": "^2.1.1",
>>>>>>> dc6ea6b2
    "vue-loader": "^12.2.1",
    "vue-style-loader": "^3.0.1",
    "vue-template-compiler": "^2.5.1",
    "webpack": "^3.6.0",
    "webpack-dev-middleware": "^1.12.0",
    "webpack-hot-middleware": "^2.19.1"
  },
  "devDependencies": {
    "babel-cli": "^6.26.0",
    "nodemon": "^1.12.1"
  }
}<|MERGE_RESOLUTION|>--- conflicted
+++ resolved
@@ -70,13 +70,8 @@
     "url-loader": "^0.6.2",
     "util-deprecate": "^1.0.2",
     "uuid": "^3.1.0",
-<<<<<<< HEAD
-    "vue": "^2.5.1",
+    "vue": "^2.5.2",
     "vue-hot-reload-api": "^2.2.0",
-=======
-    "vue": "^2.5.2",
-    "vue-hot-reload-api": "^2.1.1",
->>>>>>> dc6ea6b2
     "vue-loader": "^12.2.1",
     "vue-style-loader": "^3.0.1",
     "vue-template-compiler": "^2.5.1",
