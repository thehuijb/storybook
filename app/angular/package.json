{
  "name": "@storybook/angular",
  "version": "6.0.0-alpha.3",
  "description": "Storybook for Angular: Develop Angular Components in isolation with Hot Reloading.",
  "keywords": [
    "storybook"
  ],
  "homepage": "https://github.com/storybookjs/storybook/tree/master/app/angular",
  "bugs": {
    "url": "https://github.com/storybookjs/storybook/issues"
  },
  "repository": {
    "type": "git",
    "url": "https://github.com/storybookjs/storybook.git",
    "directory": "app/angular"
  },
  "license": "MIT",
  "files": [
    "bin/**/*",
    "dist/**/*",
    "README.md",
    "*.js",
    "*.d.ts"
  ],
  "main": "dist/client/index.js",
  "types": "dist/client/index.d.ts",
  "bin": {
    "build-storybook": "./bin/build.js",
    "start-storybook": "./bin/index.js",
    "storybook-server": "./bin/index.js"
  },
  "scripts": {
    "prepare": "node ../../scripts/prepare.js"
  },
  "dependencies": {
<<<<<<< HEAD
    "@storybook/addons": "6.0.0-alpha.2",
    "@storybook/core": "6.0.0-alpha.2",
    "@storybook/node-logger": "6.0.0-alpha.2",
    "@types/webpack-env": "^1.15.1",
=======
    "@storybook/addons": "6.0.0-alpha.3",
    "@storybook/core": "6.0.0-alpha.3",
    "@storybook/node-logger": "6.0.0-alpha.3",
    "@types/webpack-env": "^1.15.0",
>>>>>>> c78b4f9e
    "core-js": "^3.0.1",
    "fork-ts-checker-webpack-plugin": "^4.0.3",
    "global": "^4.3.2",
    "regenerator-runtime": "^0.13.3",
    "sass-loader": "^8.0.0",
    "strip-json-comments": "^3.0.1",
    "ts-loader": "^6.0.1",
    "tsconfig-paths-webpack-plugin": "^3.2.0"
  },
  "devDependencies": {
    "@types/autoprefixer": "^9.4.0",
    "webpack": "^4.33.0"
  },
  "peerDependencies": {
    "@angular-devkit/build-angular": ">=0.8.9",
    "@angular-devkit/core": "^0.6.1 || >=7.0.0",
    "@angular/common": ">=6.0.0",
    "@angular/compiler": ">=6.0.0",
    "@angular/core": ">=6.0.0",
    "@angular/forms": ">=6.0.0",
    "@angular/platform-browser": ">=6.0.0",
    "@angular/platform-browser-dynamic": ">=6.0.0",
    "autoprefixer": "^8.1.0",
    "babel-loader": "^7.0.0 || ^8.0.0",
    "rxjs": "^6.0.0",
    "typescript": "^3.4.0",
    "webpack": "^4.32.0",
    "zone.js": "^0.8.29 || ^0.9.0 || ^0.10.0"
  },
  "engines": {
    "node": ">=8.0.0"
  },
  "publishConfig": {
    "access": "public"
  },
  "gitHead": "4b9d901add9452525135caae98ae5f78dd8da9ff"
}<|MERGE_RESOLUTION|>--- conflicted
+++ resolved
@@ -33,17 +33,10 @@
     "prepare": "node ../../scripts/prepare.js"
   },
   "dependencies": {
-<<<<<<< HEAD
-    "@storybook/addons": "6.0.0-alpha.2",
-    "@storybook/core": "6.0.0-alpha.2",
-    "@storybook/node-logger": "6.0.0-alpha.2",
-    "@types/webpack-env": "^1.15.1",
-=======
     "@storybook/addons": "6.0.0-alpha.3",
     "@storybook/core": "6.0.0-alpha.3",
     "@storybook/node-logger": "6.0.0-alpha.3",
-    "@types/webpack-env": "^1.15.0",
->>>>>>> c78b4f9e
+    "@types/webpack-env": "^1.15.1",
     "core-js": "^3.0.1",
     "fork-ts-checker-webpack-plugin": "^4.0.3",
     "global": "^4.3.2",
