--- conflicted
+++ resolved
@@ -40,29 +40,17 @@
     "angular2-template-loader": "^0.6.2",
     "core-js": "^3.0.1",
     "fork-ts-checker-webpack-plugin": "^1.3.4",
-<<<<<<< HEAD
-    "global": "^4.0.0",
-    "regenerator-runtime": "^0.12.1",
-    "sass-loader": "^7.1.0",
-    "ts-loader": "^6.0.3",
-=======
     "global": "^4.3.2",
     "regenerator-runtime": "^0.13.3",
     "sass-loader": "^8.0.0",
->>>>>>> d0381ef6
     "strip-json-comments": "^3.0.1",
+    "ts-loader": "^6.0.1",
     "tsconfig-paths-webpack-plugin": "^3.2.0"
   },
   "devDependencies": {
-<<<<<<< HEAD
-    "@types/autoprefixer": "^9.6.1",
-    "@types/webpack-env": "^1.13.9",
-    "webpack": "^4.39.3"
-=======
     "@types/autoprefixer": "^9.4.0",
     "@types/webpack-env": "^1.14.0",
     "webpack": "^4.33.0"
->>>>>>> d0381ef6
   },
   "peerDependencies": {
     "@angular-devkit/build-angular": ">=0.8.9",
