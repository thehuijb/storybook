--- conflicted
+++ resolved
@@ -1,9 +1,4 @@
-<<<<<<< HEAD
-/* eslint-disable no-empty-function */
-/* eslint-disable @typescript-eslint/no-parameter-properties */
-=======
 /* eslint-disable no-useless-constructor */
->>>>>>> d0381ef6
 // We could use NgComponentOutlet here but there's currently no easy way
 // to provide @Inputs and subscribe to @Outputs, see
 // https://github.com/angular/angular/issues/15360
