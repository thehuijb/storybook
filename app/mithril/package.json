{
  "name": "@storybook/mithril",
<<<<<<< HEAD
  "version": "4.1.0-alpha.12",
=======
  "version": "4.1.0",
>>>>>>> 75d45d3d
  "description": "Storybook for Mithril: Develop Mithril Component in isolation.",
  "keywords": [
    "storybook"
  ],
  "homepage": "https://github.com/storybooks/storybook/tree/master/app/mithril",
  "bugs": {
    "url": "https://github.com/storybooks/storybook/issues"
  },
  "repository": {
    "type": "git",
    "url": "https://github.com/storybooks/storybook.git"
  },
  "license": "MIT",
  "main": "dist/client/index.js",
  "jsnext:main": "src/client/index.js",
  "bin": {
    "build-storybook": "./bin/build.js",
    "start-storybook": "./bin/index.js",
    "storybook-server": "./bin/index.js"
  },
  "scripts": {
    "prepare": "node ../../scripts/prepare.js"
  },
  "dependencies": {
    "@babel/plugin-transform-react-jsx": "^7.2.0",
<<<<<<< HEAD
    "@storybook/core": "4.1.0-alpha.12",
=======
    "@storybook/core": "4.1.0",
>>>>>>> 75d45d3d
    "common-tags": "^1.8.0",
    "core-js": "^2.5.7",
    "global": "^4.3.2",
    "react": "^16.6.0",
    "react-dom": "^16.6.0",
    "regenerator-runtime": "^0.12.1"
  },
  "devDependencies": {
    "mithril": "^1.1.6"
  },
  "peerDependencies": {
    "babel-loader": "^7.0.0 || ^8.0.0",
    "mithril": "^1.1.6"
  },
  "publishConfig": {
    "access": "public"
  }
}<|MERGE_RESOLUTION|>--- conflicted
+++ resolved
@@ -1,10 +1,6 @@
 {
   "name": "@storybook/mithril",
-<<<<<<< HEAD
-  "version": "4.1.0-alpha.12",
-=======
   "version": "4.1.0",
->>>>>>> 75d45d3d
   "description": "Storybook for Mithril: Develop Mithril Component in isolation.",
   "keywords": [
     "storybook"
@@ -30,11 +26,7 @@
   },
   "dependencies": {
     "@babel/plugin-transform-react-jsx": "^7.2.0",
-<<<<<<< HEAD
-    "@storybook/core": "4.1.0-alpha.12",
-=======
     "@storybook/core": "4.1.0",
->>>>>>> 75d45d3d
     "common-tags": "^1.8.0",
     "core-js": "^2.5.7",
     "global": "^4.3.2",
