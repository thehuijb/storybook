{
  "name": "@storybook/react",
<<<<<<< HEAD
  "version": "3.3.0-alpha.4",
=======
  "version": "3.2.18",
>>>>>>> 2aea8379
  "description": "Storybook for React: Develop React Component in isolation with Hot Reloading.",
  "homepage": "https://github.com/storybooks/storybook/tree/master/app/react",
  "bugs": {
    "url": "https://github.com/storybooks/storybook/issues"
  },
  "license": "MIT",
  "main": "dist/client/index.js",
  "bin": {
    "build-storybook": "./bin/build.js",
    "start-storybook": "./bin/index.js",
    "storybook-server": "./bin/index.js"
  },
  "repository": {
    "type": "git",
    "url": "https://github.com/storybooks/storybook.git"
  },
  "scripts": {
    "dev": "cross-env DEV_BUILD=1 nodemon --watch ./src --exec \"yarn prepare\"",
    "prepare": "node ../../scripts/prepare.js"
  },
  "dependencies": {
<<<<<<< HEAD
    "@storybook/addon-actions": "^3.3.0-alpha.4",
    "@storybook/addon-links": "^3.3.0-alpha.4",
    "@storybook/addons": "^3.3.0-alpha.4",
    "@storybook/channel-postmessage": "^3.3.0-alpha.4",
    "@storybook/client-logger": "^3.3.0-alpha.4",
    "@storybook/node-logger": "^3.3.0-alpha.4",
    "@storybook/ui": "^3.3.0-alpha.4",
=======
    "@storybook/addon-actions": "^3.2.18",
    "@storybook/addon-links": "^3.2.18",
    "@storybook/addons": "^3.2.18",
    "@storybook/channel-postmessage": "^3.2.18",
    "@storybook/ui": "^3.2.18",
>>>>>>> 2aea8379
    "airbnb-js-shims": "^1.4.0",
    "autoprefixer": "^7.2.3",
    "babel-core": "^6.26.0",
    "babel-loader": "^7.1.2",
    "babel-plugin-react-docgen": "^1.8.0",
    "babel-plugin-transform-regenerator": "^6.26.0",
    "babel-plugin-transform-runtime": "^6.23.0",
    "babel-preset-env": "^1.6.1",
    "babel-preset-minify": "^0.2.0",
    "babel-preset-react": "^6.24.1",
    "babel-preset-react-app": "^3.1.0",
    "babel-preset-stage-0": "^6.24.1",
    "babel-runtime": "^6.26.0",
    "case-sensitive-paths-webpack-plugin": "^2.1.1",
    "chalk": "^2.3.0",
    "commander": "^2.12.2",
    "common-tags": "^1.5.1",
    "configstore": "^3.1.1",
    "core-js": "^2.5.3",
    "css-loader": "^0.28.7",
    "dotenv-webpack": "^1.5.4",
    "express": "^4.16.2",
    "file-loader": "^1.1.5",
    "find-cache-dir": "^1.0.0",
    "glamor": "^2.20.40",
    "glamorous": "^4.11.0",
    "global": "^4.3.2",
    "html-loader": "^0.5.1",
    "html-webpack-plugin": "^2.30.1",
    "json-loader": "^0.5.7",
    "json-stringify-safe": "^5.0.1",
    "json5": "^0.5.1",
    "lodash.flattendeep": "^4.4.0",
    "markdown-loader": "^2.0.1",
    "npmlog": "^4.1.2",
    "postcss-flexbugs-fixes": "^3.2.0",
    "postcss-loader": "^2.0.9",
    "prop-types": "^15.6.0",
    "qs": "^6.5.1",
    "redux": "^3.7.2",
    "request": "^2.83.0",
    "serve-favicon": "^2.4.5",
    "shelljs": "^0.7.8",
    "style-loader": "^0.19.1",
    "url-loader": "^0.6.2",
    "util-deprecate": "^1.0.2",
    "uuid": "^3.1.0",
    "webpack": "^3.10.0",
    "webpack-dev-middleware": "^1.12.2",
    "webpack-hot-middleware": "^2.21.0"
  },
  "devDependencies": {
    "nodemon": "^1.13.2"
  },
  "peerDependencies": {
    "react": ">=15.0.0 || ^16.0.0",
    "react-dom": ">=15.0.0 || ^16.0.0"
  }
}<|MERGE_RESOLUTION|>--- conflicted
+++ resolved
@@ -1,10 +1,6 @@
 {
   "name": "@storybook/react",
-<<<<<<< HEAD
   "version": "3.3.0-alpha.4",
-=======
-  "version": "3.2.18",
->>>>>>> 2aea8379
   "description": "Storybook for React: Develop React Component in isolation with Hot Reloading.",
   "homepage": "https://github.com/storybooks/storybook/tree/master/app/react",
   "bugs": {
@@ -26,7 +22,6 @@
     "prepare": "node ../../scripts/prepare.js"
   },
   "dependencies": {
-<<<<<<< HEAD
     "@storybook/addon-actions": "^3.3.0-alpha.4",
     "@storybook/addon-links": "^3.3.0-alpha.4",
     "@storybook/addons": "^3.3.0-alpha.4",
@@ -34,13 +29,6 @@
     "@storybook/client-logger": "^3.3.0-alpha.4",
     "@storybook/node-logger": "^3.3.0-alpha.4",
     "@storybook/ui": "^3.3.0-alpha.4",
-=======
-    "@storybook/addon-actions": "^3.2.18",
-    "@storybook/addon-links": "^3.2.18",
-    "@storybook/addons": "^3.2.18",
-    "@storybook/channel-postmessage": "^3.2.18",
-    "@storybook/ui": "^3.2.18",
->>>>>>> 2aea8379
     "airbnb-js-shims": "^1.4.0",
     "autoprefixer": "^7.2.3",
     "babel-core": "^6.26.0",
