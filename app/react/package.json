--- conflicted
+++ resolved
@@ -28,16 +28,9 @@
     "@babel/plugin-transform-react-constant-elements": "^7.2.0",
     "@babel/preset-flow": "^7.0.0",
     "@babel/preset-react": "^7.0.0",
-<<<<<<< HEAD
     "@emotion/styled": "^10.0.5",
-    "@storybook/core": "4.2.0-alpha.8",
-    "@storybook/node-logger": "4.2.0-alpha.8",
-=======
-    "@emotion/core": "^0.13.1",
-    "@emotion/styled": "^0.10.6",
     "@storybook/core": "4.2.0-alpha.9",
     "@storybook/node-logger": "4.2.0-alpha.9",
->>>>>>> 08017ca1
     "@svgr/webpack": "^4.0.3",
     "babel-plugin-named-asset-import": "^0.3.0",
     "babel-plugin-react-docgen": "^2.0.0",
