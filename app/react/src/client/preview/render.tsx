import { document } from 'global';
import React from 'react';
import ReactDOM from 'react-dom';
import { render } from '@storybook/renderer-react';

import { RenderMainArgs } from './types';

const rootEl = document ? document.getElementById('root') : null;

<<<<<<< HEAD
export default function renderMain({
=======
const render = (node: React.ReactElement, el: Element) =>
  new Promise(resolve => {
    ReactDOM.render(
      process.env.STORYBOOK_EXAMPLE_APP ? <React.StrictMode>{node}</React.StrictMode> : node,
      el,
      resolve
    );
  });

export default async function renderMain({
>>>>>>> d8da3266
  storyFn: StoryFn,
  selectedKind,
  selectedStory,
  showMain,
  forceRender,
}: RenderMainArgs) {
  const element = <StoryFn />;

  // We need to unmount the existing set of components in the DOM node.
  // Otherwise, React may not recreate instances for every story run.
  // This could leads to issues like below:
  // https://github.com/storybookjs/react-storybook/issues/81
  // But forceRender means that it's the same story, so we want too keep the state in that case.
  if (!forceRender) {
    ReactDOM.unmountComponentAtNode(rootEl);
  }

<<<<<<< HEAD
  render(element, rootEl, { name: selectedStory, kind: selectedKind });
=======
  await render(element, rootEl);
>>>>>>> d8da3266
  showMain();
}<|MERGE_RESOLUTION|>--- conflicted
+++ resolved
@@ -7,20 +7,7 @@
 
 const rootEl = document ? document.getElementById('root') : null;
 
-<<<<<<< HEAD
-export default function renderMain({
-=======
-const render = (node: React.ReactElement, el: Element) =>
-  new Promise(resolve => {
-    ReactDOM.render(
-      process.env.STORYBOOK_EXAMPLE_APP ? <React.StrictMode>{node}</React.StrictMode> : node,
-      el,
-      resolve
-    );
-  });
-
 export default async function renderMain({
->>>>>>> d8da3266
   storyFn: StoryFn,
   selectedKind,
   selectedStory,
@@ -38,10 +25,6 @@
     ReactDOM.unmountComponentAtNode(rootEl);
   }
 
-<<<<<<< HEAD
-  render(element, rootEl, { name: selectedStory, kind: selectedKind });
-=======
-  await render(element, rootEl);
->>>>>>> d8da3266
+  await render(element, rootEl, { name: selectedStory, kind: selectedKind });
   showMain();
 }