--- conflicted
+++ resolved
@@ -208,21 +208,6 @@
     steps:
       - checkout
       - restore_cache:
-<<<<<<< HEAD
-          keys:
-            - dependencies-{{ checksum "yarn.lock" }}
-            - dependencies-
-      - run:
-          name: "Install dependencies"
-          command: |
-            yarn install
-      - run:
-          name: "Bootstrapping"
-          command: |
-            yarn bootstrap --core
-      - run:
-          name: "Testing CLI"
-=======
           name: "Restore core dependencies cache"
           keys:
             - core-dependencies-{{ checksum "yarn.lock" }}
@@ -232,7 +217,6 @@
             - core-dist-{{ .Revision }}
       - run:
           name: "Test CLI"
->>>>>>> cd3ae79d
           command: |
             yarn test --cli
   cli-latest-cra:
@@ -244,21 +228,6 @@
     steps:
       - checkout
       - restore_cache:
-<<<<<<< HEAD
-          keys:
-            - dependencies-{{ checksum "yarn.lock" }}
-            - dependencies-
-      - run:
-          name: "Install dependencies"
-          command: |
-            yarn install
-      - run:
-          name: "Bootstrapping"
-          command: |
-            yarn bootstrap --core
-      - run:
-          name: "Testing CLI with latest CR(N)A"
-=======
           name: "Restore core dependencies cache"
           keys:
             - core-dependencies-{{ checksum "yarn.lock" }}
@@ -268,7 +237,6 @@
             - core-dist-{{ .Revision }}
       - run:
           name: "Test CLI with latest CR(N)A"
->>>>>>> cd3ae79d
           command: |
             yarn test-latest-cra
   deploy:
@@ -290,12 +258,6 @@
           requires:
             - build
       - docs
-<<<<<<< HEAD
-      - lint
-      - unit-test
-      - cli
-      - cli-latest-cra
-=======
       - lint:
           requires:
             - build
@@ -307,5 +269,4 @@
             - build
       - cli-latest-cra:
           requires:
-            - build
->>>>>>> cd3ae79d
+            - build